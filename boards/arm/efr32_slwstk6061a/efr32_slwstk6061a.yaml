--- conflicted
+++ resolved
@@ -12,10 +12,7 @@
   - gpio
   - nvs
   - spi
-<<<<<<< HEAD
-=======
   - watchdog
->>>>>>> ad9883a1
 testing:
   ignore_tags:
     - net
