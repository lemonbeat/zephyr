# IP stack config

# Copyright (c) 2016 Intel Corporation.
# SPDX-License-Identifier: Apache-2.0

menu "IP stack"

config NET_NATIVE
	bool "Enable native IP stack"
	default y
	help
	  Enables Zephyr native IP stack. If you disable this, then
	  you need to enable the offloading support if you want to
	  have IP connectivity.

# Hidden options for enabling native IPv6/IPv4. Using these options
# avoids having "defined(CONFIG_NET_IPV6) && defined(CONFIG_NET_NATIVE)"
# in the code as we can have "defined(CONFIG_NET_NATIVE_IPV6)" instead.
config NET_NATIVE_IPV6
	bool
	depends on NET_NATIVE
	default y if NET_IPV6

config NET_NATIVE_IPV4
	bool
	depends on NET_NATIVE
	default y if NET_IPV4

config NET_NATIVE_TCP
	bool
	depends on NET_NATIVE
	default y if NET_TCP

config NET_NATIVE_UDP
	bool
	depends on NET_NATIVE
	default y if NET_UDP

config NET_OFFLOAD
	bool "Offload IP stack [EXPERIMENTAL]"
	help
	  Enables TCP/IP stack to be offload to a co-processor.

if NET_OFFLOAD
module = NET_OFFLOAD
module-dep = NET_LOG
module-str = Log level for offload layer
module-help = Enables offload layer to output debug messages.
source "subsys/net/Kconfig.template.log_config.net"
endif # NET_OFFLOAD

config NET_RAW_MODE
	bool
	help
	  This is a very specific option used to built only the very minimal
	  part of the net stack in order to get network drivers working without
	  any net stack above: core, L2 etc... Basically this will build only
	  net_pkt part. It is currently used only by IEEE 802.15.4 drivers,
	  though any type of net drivers could use it.

if !NET_RAW_MODE

choice
	prompt "Qemu networking"
	default NET_QEMU_PPP if NET_PPP
	default NET_QEMU_SLIP
	depends on QEMU_TARGET
	help
	  Can be used to select how the network connectivity is established
	  from inside qemu to host system. This can be done either via
	  serial connection (SLIP) or via Qemu ethernet driver.

config NET_QEMU_SLIP
	bool "SLIP"
	help
	  Connect to host or to another Qemu via SLIP.

config NET_QEMU_PPP
	bool "PPP"
	help
	  Connect to host via PPP.

config NET_QEMU_ETHERNET
	bool "Ethernet"
	help
	  Connect to host system via Qemu ethernet driver support. One such
	  driver that Zephyr supports is Intel e1000 ethernet driver.

config NET_QEMU_USER
	bool "SLIRP"
	help
	  Connect to host system via Qemu's built-in User Networking support. This
	  is implemented using "slirp", which provides a full TCP/IP stack within
	  QEMU and uses that stack to implement a virtual NAT'd network.

endchoice

config NET_QEMU_USER_EXTRA_ARGS
	string "Qemu User Networking Args"
	depends on NET_QEMU_USER
	default ""
	help
	  Extra arguments passed to QEMU when User Networking is enabled. This may
	  include host / guest port forwarding, device id, Network address
	  information etc. This string is appended to the QEMU "-net user" option.

config NET_INIT_PRIO
	int
	default 90
	help
	  Network initialization priority level. This number tells how
	  early in the boot the network stack is initialized.

source "subsys/net/ip/Kconfig.ipv6"

source "subsys/net/ip/Kconfig.ipv4"

config NET_SHELL
	bool "Enable network shell utilities"
	select SHELL
	help
	  Activate shell module that provides network commands like
	  ping to the console.

config NET_SHELL_DYN_CMD_COMPLETION
	bool "Enable network shell dynamic command completion"
	depends on NET_SHELL
	default y
	help
	  Enable various net-shell command to support dynamic command
	  completion. This means that for example the nbr command can
	  automatically complete the neighboring IPv6 address and user
	  does not need to type it manually.
	  Please note that this uses more memory in order to save the
	  dynamic command strings. For example for nbr command the
	  increase is 320 bytes (8 neighbors * 40 bytes for IPv6 address
	  length) by default. Other dynamic completion commands in
	  net-shell require also some smaller amount of memory.

config NET_TC_TX_COUNT
	int "How many Tx traffic classes to have for each network device"
	default 1
	range 1 8
	help
	  Define how many Tx traffic classes (queues) the system should have
	  when sending a network packet. The network packet priority can then
	  be mapped to this traffic class so that higher prioritized packets
	  can be processed before lower prioritized ones. Each queue is handled
	  by a separate thread which will need RAM for stack space.
	  Only increase the value from 1 if you really need this feature.
	  The default value is 1 which means that all the network traffic is
	  handled equally. In this implementation, the higher traffic class
	  value corresponds to lower thread priority.

config NET_TC_RX_COUNT
	int "How many Rx traffic classes to have for each network device"
	default 1
	range 1 8
	help
	  Define how many Rx traffic classes (queues) the system should have
	  when receiving a network packet. The network packet priority can then
	  be mapped to this traffic class so that higher prioritized packets
	  can be processed before lower prioritized ones. Each queue is handled
	  by a separate thread which will need RAM for stack space.
	  Only increase the value from 1 if you really need this feature.
	  The default value is 1 which means that all the network traffic is
	  handled equally. In this implementation, the higher traffic class
	  value corresponds to lower thread priority.

choice
	prompt "Priority to traffic class mapping"
	help
	  Select mapping to use to map network packet priorities to traffic
	  classes.

config NET_TC_MAPPING_STRICT
	bool "Strict priority mapping"
	help
	  This is the recommended default priority to traffic class mapping.
	  Use it for implementations that do not support the credit-based
	  shaper transmission selection algorithm.
	  See 802.1Q, chapter 8.6.6 for more information.

config NET_TC_MAPPING_SR_CLASS_A_AND_B
	bool "SR class A and class B mapping"
	depends on NET_TC_TX_COUNT >= 2
	depends on NET_TC_RX_COUNT >= 2
	help
	  This is the recommended priority to traffic class mapping for a
	  system that supports SR (Stream Reservation) class A and SR class B.
	  See 802.1Q, chapter 34.5 for more information.

config NET_TC_MAPPING_SR_CLASS_B_ONLY
	bool "SR class B only mapping"
	depends on NET_TC_TX_COUNT >= 2
	depends on NET_TC_RX_COUNT >= 2
	help
	  This is the recommended priority to traffic class mapping for a
	  system that supports SR (Stream Reservation) class B only.
	  See 802.1Q, chapter 34.5 for more information.
endchoice

config NET_TX_DEFAULT_PRIORITY
	int "Default network TX packet priority if none have been set"
	default 1
	range 0 7
	help
	  What is the default network packet priority if user has not specified
	  one. The value 0 means lowest priority and 7 is the highest.

config NET_RX_DEFAULT_PRIORITY
	int "Default network RX packet priority if none have been set"
	default 0
	range 0 7
	help
	  What is the default network RX packet priority if user has not set
	  one. The value 0 means lowest priority and 7 is the highest.

config NET_IP_ADDR_CHECK
	bool "Check IP address validity before sending IP packet"
	default y
	help
	  Check that either the source or destination address is
	  correct before sending either IPv4 or IPv6 network packet.

config NET_MAX_ROUTERS
	int "How many routers are supported"
	default 2 if NET_IPV4 && NET_IPV6
	default 1 if NET_IPV4 && !NET_IPV6
	default 1 if !NET_IPV4 && NET_IPV6
	range 1 254
	help
	  The value depends on your network needs.

# Normally the route support is enabled by RPL or similar technology
# that needs to use the routing infrastructure.
config NET_ROUTE
	bool
	depends on NET_IPV6_NBR_CACHE
	default y if NET_IPV6_NBR_CACHE

# Temporarily hide the routing option as we do not have RPL in the system
# that used to populate the routing table.
config NET_ROUTING
	bool
	depends on NET_ROUTE
	help
	  Allow IPv6 routing between different network interfaces and
	  technologies. Currently this has limited use as some entity
	  would need to populate the routing table. RPL used to do that
	  earlier but currently there is no RPL support in Zephyr.

config NET_MAX_ROUTES
	int "Max number of routing entries stored."
	default NET_IPV6_MAX_NEIGHBORS
	depends on NET_ROUTE
	help
	  This determines how many entries can be stored in routing table.

config NET_MAX_NEXTHOPS
	int "Max number of next hop entries stored."
	default NET_MAX_ROUTES
	depends on NET_ROUTE
	help
	  This determines how many entries can be stored in nexthop table.

config NET_ROUTE_MCAST
	bool "Enable Multicast Routing / Forwarding"
<<<<<<< HEAD
	default n
=======
>>>>>>> 654a49a9
	depends on NET_ROUTE
	help
	  Activates multicast routing/forwarding

config NET_MAX_MCAST_ROUTES
	int "Max number of multicast routing entries stored."
	default 1
	depends on NET_ROUTE_MCAST
	help
	  This determines how many entries can be stored in multicast
	  routing table.

config NET_TCP
	bool "Enable TCP"
	help
	  The value depends on your network needs.

config NET_TCP_CHECKSUM
	bool "Check TCP checksum"
	default y
	depends on NET_TCP
	help
	  Enables TCP handler to check TCP checksum. If the checksum is invalid,
	  then the packet is discarded.

if NET_TCP
module = NET_TCP
module-dep = NET_LOG
module-str = Log level for TCP
module-help = Enables TCP handler output debug messages
source "subsys/net/Kconfig.template.log_config.net"
endif # NET_TCP

config NET_TCP_BACKLOG_SIZE
	int "Number of simultaneous incoming TCP connections"
	depends on NET_TCP
	default 1
	range 1 128
	help
	  The number of simultaneous TCP connection attempts, i.e. outstanding
	  TCP connections waiting for initial ACK.

config NET_TCP_AUTO_ACCEPT
	bool "Auto accept incoming TCP data"
	depends on NET_TCP
	help
	  Automatically accept incoming TCP data packet to the valid
	  connection even if the application has not yet called accept().
	  This speeds up incoming data processing and is done like in Linux.
	  Drawback is that we allocate data for the incoming packets even if
	  the application has not yet accepted the connection. If the peer
	  sends lot of packets, we might run out of memory in this case.

config NET_TCP_TIME_WAIT_DELAY
	int "How long to wait in TIME_WAIT state (in milliseconds)"
	depends on NET_TCP
	default 250
	help
	  To avoid a (low-probability) issue when delayed packets from
	  previous connection get delivered to next connection reusing
	  the same local/remote ports, RFC 793 (TCP) suggests to keep
	  an old, closed connection in a special "TIME_WAIT" state for
	  the duration of 2*MSL (Maximum Segment Lifetime). The RFC
	  suggests to use MSL of 2 minutes, but notes "This is an
	  engineering choice, and may be changed if experience indicates
	  it is desirable to do so." For low-resource systems, having
	  large MSL may lead to quick resource exhaustion (and related
	  DoS attacks). At the same time, the issue of packet misdelivery
	  is largely alleviated in the modern TCP stacks by using random,
	  non-repeating port numbers and initial sequence numbers. Due
	  to this, Zephyr uses much lower value of 250ms by default.
	  Value of 0 disables TIME_WAIT state completely.

config NET_TCP_ACK_TIMEOUT
	int "How long to wait for ACK (in milliseconds)"
	depends on NET_TCP
	default 1000
	range 1 2147483647
	help
	  This value affects the timeout when waiting ACK to arrive in
	  various TCP states. The value is in milliseconds. Note that
	  having a very low value here could prevent connectivity.

config NET_TCP_INIT_RETRANSMISSION_TIMEOUT
	int "Initial value of Retransmission Timeout (RTO) (in milliseconds)"
	depends on NET_TCP
	default 200
	range 100 60000
	help
	  This value affects the timeout between initial retransmission
	  of TCP data packets. The value is in milliseconds.

config NET_TCP_RETRY_COUNT
	int "Maximum number of TCP segment retransmissions"
	depends on NET_TCP
	default 9
	help
	  The following formula can be used to determine the time (in ms)
	  that a segment will be be buffered awaiting retransmission:
	  n=NET_TCP_RETRY_COUNT
	  Sum((1<<n) * NET_TCP_INIT_RETRANSMISSION_TIMEOUT)
	  n=0
	  With the default value of 9, the IP stack will try to
	  retransmit for up to 1:42 minutes.  This is as close as possible
	  to the minimum value recommended by RFC1122 (1:40 minutes).
	  Only 5 bits are dedicated for the retransmission count, so accepted
	  values are in the 0-31 range.  It's highly recommended to not go
	  below 9, though.
	  Should a retransmission timeout occur, the receive callback is
	  called with -ECONNRESET error code and the context is dereferenced.

choice
	prompt "Select TCP stack"
	depends on NET_TCP
	default NET_TCP2
	help
	  Select the TCP stack implementation to use.

config NET_TCP2
	bool "New TCP stack"
	help
	  Enable new TCP stack for Zephyr 2.4

config NET_TCP1
	bool "Legacy TCP stack"
	help
	  The legacy TCP stack that has been in use since Zephyr 1.0.

endchoice

config NET_TEST_PROTOCOL
	bool "Enable JSON based test protocol (UDP)"
	help
	  Enable JSON based test protocol (UDP).

config NET_UDP
	bool "Enable UDP"
	default y
	help
	  The value depends on your network needs.

config NET_UDP_CHECKSUM
	bool "Check UDP checksum"
	default y
	depends on NET_UDP
	help
	  Enables UDP handler to check UDP checksum. If the checksum is invalid,
	  then the packet is discarded.

config NET_UDP_MISSING_CHECKSUM
	bool "Accept missing checksum (IPv4 only)"
	depends on NET_UDP && NET_IPV4
	help
	  RFC 768 states the possibility to have a missing checksum, for
	  debugging purposes for instance. That feature is however valid only
	  for IPv4 and on reception only, since Zephyr will always compute the
	  UDP checksum in transmission path.

if NET_UDP
module = NET_UDP
module-dep = NET_LOG
module-str = Log level for UDP
module-help = Enables UDP handler output debug messages
source "subsys/net/Kconfig.template.log_config.net"
endif # NET_UDP

config NET_MAX_CONN
	int "How many network connections are supported"
	depends on NET_UDP || NET_TCP || NET_SOCKETS_PACKET || NET_SOCKETS_CAN
	default 8 if NET_IPV6 && NET_IPV4
	default 4
	help
	  The value depends on your network needs. The value
	  should include both UDP and TCP connections.

config NET_MAX_CONTEXTS
	int "Number of network contexts to allocate"
	default 6
	help
	  Each network context is used to describe a network 5-tuple that
	  is used when listening or sending network traffic. This is very
	  similar as one could call a network socket in some other systems.

config NET_CONTEXT_NET_PKT_POOL
	bool "Enable net_buf TX pool / context"
	default y if NET_TCP && NET_6LO
	help
	  If enabled, then it is possible to fine-tune network packet pool
	  for each context when sending network data. If this setting is
	  enabled, then you should define the context pools in your application
	  using NET_PKT_TX_POOL_DEFINE() and NET_PKT_DATA_POOL_DEFINE()
	  macros and tie these pools to desired context using the
	  net_context_setup_pools() function.

config NET_CONTEXT_SYNC_RECV
	bool "Support synchronous functionality in net_context_recv() API"
	default y
	help
	  You can disable sync support to save some memory if you are calling
	  net_context_recv() in async way only when timeout is set to 0.

config NET_CONTEXT_CHECK
	bool "Check options when calling various net_context functions"
	default y
	help
	  If you know that the options passed to net_context...() functions
	  are ok, then you can disable the checks to save some memory.

config NET_CONTEXT_PRIORITY
	bool "Add priority support to net_context"
	help
	  It is possible to prioritize network traffic. This requires
	  also traffic class support to work as expected.

config NET_CONTEXT_TIMESTAMP
	bool "Add timestamp support to net_context"
	select NET_PKT_TIMESTAMP
	help
	  It is possible to timestamp outgoing packets and get information
	  about these timestamps.

config NET_CONTEXT_TXTIME
	bool "Add TXTIME support to net_context"
	select NET_PKT_TXTIME
	help
	  It is possible to add information when the outgoing network packet
	  should be sent. The TX time information should be placed into
	  ancillary data field in sendmsg call.

config NET_TEST
	bool "Network Testing"
	help
	  Used for self-contained networking tests that do not require a
	  network device.

config NET_SLIP_TAP
	bool "TAP SLIP driver"
	depends on NET_QEMU_SLIP
	depends on NET_NATIVE
	select SLIP
	select UART_PIPE
	select UART_INTERRUPT_DRIVEN
	select SLIP_TAP
	default y if (QEMU_TARGET && !NET_TEST && !NET_L2_BT)
	help
	  SLIP TAP support is necessary when testing with QEMU. The host
	  needs to have tunslip6 with TAP support running in order to
	  communicate via the SLIP driver. See net-tools project at
	  https://github.com/zephyrproject-rtos/net-tools for more details.

config NET_TRICKLE
	bool "Enable Trickle library"
	help
	  Normally this is enabled automatically if needed,
	  so say 'n' if unsure.

if NET_TRICKLE
module = NET_TRICKLE
module-dep = NET_LOG
module-str = Log level for Trickle algorithm
module-help = Enables Trickle library output debug messages
source "subsys/net/Kconfig.template.log_config.net"
endif # NET_TRICKLE

endif # NET_RAW_MODE

config NET_PKT_RX_COUNT
	int "How many packet receives can be pending at the same time"
	default 14 if NET_L2_ETHERNET
	default 4
	help
	  Each RX buffer will occupy smallish amount of memory.
	  See include/net/net_pkt.h and the sizeof(struct net_pkt)

config NET_PKT_TX_COUNT
	int "How many packet sends can be pending at the same time"
	default 14 if NET_L2_ETHERNET
	default 4
	help
	  Each TX buffer will occupy smallish amount of memory.
	  See include/net/net_pkt.h and the sizeof(struct net_pkt)

config NET_BUF_RX_COUNT
	int "How many network buffers are allocated for receiving data"
	default 36 if NET_L2_ETHERNET
	default 16
	help
	  Each data buffer will occupy CONFIG_NET_BUF_DATA_SIZE + smallish
	  header (sizeof(struct net_buf)) amount of data.

config NET_BUF_TX_COUNT
	int "How many network buffers are allocated for sending data"
	default 36 if NET_L2_ETHERNET
	default 16
	help
	  Each data buffer will occupy CONFIG_NET_BUF_DATA_SIZE + smallish
	  header (sizeof(struct net_buf)) amount of data.

choice
	prompt "Network packet data allocator type"
	default NET_BUF_FIXED_DATA_SIZE
	help
	  Select the memory allocator for the network buffers that hold the
	  packet data.

config NET_BUF_FIXED_DATA_SIZE
	bool "Fixed data size buffer"
	help
	  Each buffer comes with a built time configured size. If runtime
	  requested is bigger than that, it will allocate as many net_buf
	  as necessary to reach that request.

config NET_BUF_VARIABLE_DATA_SIZE
	bool "Variable data size buffer [EXPERIMENTAL]"
	help
	  The buffer is dynamically allocated from runtime requested size.

endchoice

config NET_BUF_DATA_SIZE
	int "Size of each network data fragment"
	default 128
	depends on NET_BUF_FIXED_DATA_SIZE
	help
	  This value tells what is the fixed size of each network buffer.

config NET_BUF_DATA_POOL_SIZE
	int "Size of the memory pool where buffers are allocated from"
	default 4096 if NET_L2_ETHERNET
	default 2048
	depends on NET_BUF_VARIABLE_DATA_SIZE
	help
	  This value tell what is the size of the memory pool where each
	  network buffer is allocated from.

config NET_HEADERS_ALWAYS_CONTIGUOUS
	bool
	help
	  This a hidden option, which one should use with a lot of care.
	  NO bug reports will be accepted if that option is enabled!
	  You are warned.
	  If you are 100% sure the headers memory space is always in a
	  contiguous space, this will save stack usage and ROM in net core.
	  This is a possible case when using IPv4 only, with
	  NET_BUF_FIXED_DATA_SIZE enabled and NET_BUF_DATA_SIZE of 128 for
	  instance.

choice
	prompt "Default Network Interface"
	default NET_DEFAULT_IF_FIRST
	help
	  If system has multiple interfaces enabled, then user shall be able
	  to choose default interface. Otherwise first interface will be the
	  default interface.

config NET_DEFAULT_IF_FIRST
	bool "First available interface"

config NET_DEFAULT_IF_ETHERNET
	bool "Ethernet"
	depends on NET_L2_ETHERNET

config NET_DEFAULT_IF_BLUETOOTH
	bool "Bluetooth"
	depends on NET_L2_BT

config NET_DEFAULT_IF_IEEE802154
	bool "IEEE 802.15.4"
	depends on NET_L2_IEEE802154

config NET_DEFAULT_IF_OFFLOAD
	bool "Offloaded interface"
	depends on NET_OFFLOAD

config NET_DEFAULT_IF_DUMMY
	bool "Dummy testing interface"
	depends on NET_L2_DUMMY

config NET_DEFAULT_IF_CANBUS
	bool "6LoCAN (IPv6 over CAN) interface"
	depends on NET_L2_CANBUS

config NET_DEFAULT_IF_CANBUS_RAW
	bool "Socket CAN interface"
	depends on NET_L2_CANBUS_RAW

config NET_DEFAULT_IF_PPP
	bool "PPP interface"
	depends on NET_L2_PPP

endchoice

config NET_PKT_TIMESTAMP
	bool "Enable network packet timestamp support"
	help
	  Enable network packet timestamp support. This is needed for
	  example in gPTP which needs to know how long it takes to send
	  a network packet.

config NET_PKT_TIMESTAMP_THREAD
	bool "Create TX timestamp thread"
	default y if NET_GPTP
	depends on NET_PKT_TIMESTAMP
	help
	  Create a TX timestamp thread that will pass the timestamped network
	  packets to some other module like gPTP for further processing.
	  If you just want to timestamp network packets and get information
	  how long the network packets flow in the system, you can disable
	  the thread support.

config NET_PKT_TIMESTAMP_STACK_SIZE
	int "Timestamp thread stack size"
	default 1024
	depends on NET_PKT_TIMESTAMP_THREAD
	help
	  Set the timestamp thread stack size in bytes. The timestamp
	  thread waits for timestamped TX frames and calls registered
	  callbacks.

config NET_PKT_TXTIME
	bool "Enable network packet TX time support"
	help
	  Enable network packet TX time support. This is needed for
	  when the application wants to set the exact time when the network
	  packet should be sent.

config NET_PKT_RXTIME_STATS
	bool "Enable network packet RX time statistics"
	select NET_PKT_TIMESTAMP
	select NET_STATISTICS
	depends on (NET_UDP || NET_TCP || NET_SOCKETS_PACKET) && NET_NATIVE
	help
	  Enable network packet RX time statistics support. This is used to
	  calculate how long on average it takes for a packet to travel from
	  device driver to just before it is given to application. The RX
	  timing information can then be seen in network interface statistics
	  in net-shell.
	  The RX statistics are only calculated for UDP and TCP packets.

config NET_PKT_RXTIME_STATS_DETAIL
	bool "Get extra receive detail statistics in RX path"
	depends on NET_PKT_RXTIME_STATS
	help
	  Store receive statistics detail information in certain key points
	  in RX path. This is very special configuration and will increase
	  the size of net_pkt so in typical cases you should not enable it.
	  The extra statistics can be seen in net-shell using "net stats"
	  command.

config NET_PKT_TXTIME_STATS
	bool "Enable network packet TX time statistics"
	select NET_PKT_TIMESTAMP
	select NET_STATISTICS
	depends on (NET_UDP || NET_TCP || NET_SOCKETS_PACKET) && NET_NATIVE
	help
	  Enable network packet TX time statistics support. This is used to
	  calculate how long on average it takes for a packet to travel from
	  application to just before it is sent to network. The TX timing
	  information can then be seen in network interface statistics in
	  net-shell.
	  The RX calculation is done only for UDP, TCP or RAW packets,
	  but for TX we do not know the protocol so the TX packet timing is
	  done for all network protocol packets.

config NET_PKT_TXTIME_STATS_DETAIL
	bool "Get extra transmit detail statistics in TX path"
	depends on NET_PKT_TXTIME_STATS
	help
	  Store receive statistics detail information in certain key points
	  in TX path. This is very special configuration and will increase
	  the size of net_pkt so in typical cases you should not enable it.
	  The extra statistics can be seen in net-shell using "net stats"
	  command.

config NET_PROMISCUOUS_MODE
	bool "Enable promiscuous mode support [EXPERIMENTAL]"
	select NET_MGMT
	select NET_MGMT_EVENT
	select NET_L2_ETHERNET_MGMT if NET_L2_ETHERNET
	help
	  Enable promiscuous mode support. This only works if the network
	  device driver supports promiscuous mode. The user application
	  also needs to read the promiscuous mode data.

if NET_PROMISCUOUS_MODE
module = NET_PROMISC
module-dep = NET_LOG
module-str = Log level for promiscuous mode
module-help = Enables promiscuous mode to output debug messages.
source "subsys/net/Kconfig.template.log_config.net"
endif # NET_PROMISCUOUS_MODE

source "subsys/net/ip/Kconfig.stack"

source "subsys/net/ip/Kconfig.mgmt"

source "subsys/net/ip/Kconfig.stats"

source "subsys/net/ip/Kconfig.debug"

endmenu<|MERGE_RESOLUTION|>--- conflicted
+++ resolved
@@ -266,10 +266,6 @@
 
 config NET_ROUTE_MCAST
 	bool "Enable Multicast Routing / Forwarding"
-<<<<<<< HEAD
-	default n
-=======
->>>>>>> 654a49a9
 	depends on NET_ROUTE
 	help
 	  Activates multicast routing/forwarding
