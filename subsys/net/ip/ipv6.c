--- conflicted
+++ resolved
@@ -474,21 +474,7 @@
 		}
 	}
 
-<<<<<<< HEAD
-	if (net_ipv6_is_addr_mcast(&hdr->dst)) {
-		/* Does the destination multicast address match one of the
-		 * registered multicast groups on the originating interface
-		 * of the packet?
-		 */
-		if (!net_if_ipv6_maddr_lookup(&hdr->dst, &pkt_iface)) {
-			NET_DBG("DROP: packet for unjoined multicast");
-			goto drop;
-		}
-	} else {
-		/* Destination address is a unicast address. */
-=======
 	if (!net_ipv6_is_addr_mcast(&hdr->dst)) {
->>>>>>> 202ca01d
 		if (!net_ipv6_is_my_addr(&hdr->dst)) {
 			if (ipv6_route_packet(pkt, hdr) == NET_OK) {
 				return NET_OK;
@@ -508,8 +494,6 @@
 			ipv6_no_route_info(pkt, &hdr->src, &hdr->dst);
 			goto drop;
 		}
-<<<<<<< HEAD
-=======
 	}
 
 	if (net_ipv6_is_addr_mcast(&hdr->dst) &&
@@ -532,7 +516,6 @@
 			NET_DBG("DROP: packet for unjoined multicast address");
 			goto drop;
 		}
->>>>>>> 202ca01d
 	}
 
 	net_pkt_acknowledge_data(pkt, &ipv6_access);
