--- conflicted
+++ resolved
@@ -367,11 +367,8 @@
 						 struct net_ipv6_hdr *hdr)
 {
 #if defined(CONFIG_NET_ROUTE_MCAST)
-<<<<<<< HEAD
-=======
 	int routed;
 
->>>>>>> 654a49a9
 	/* check if routing loop could be created or if the destination is of
 	 * interface local scope or if from link local source
 	 */
@@ -380,12 +377,8 @@
 	       net_ipv6_is_ll_addr(&hdr->src)) {
 		return NET_CONTINUE;
 	}
-<<<<<<< HEAD
-	int routed = net_route_mcast_forward_packet(pkt, hdr);
-=======
 
 	routed = net_route_mcast_forward_packet(pkt, hdr);
->>>>>>> 654a49a9
 
 	if (routed < 0) {
 		return NET_DROP;
@@ -480,38 +473,6 @@
 		}
 	}
 
-<<<<<<< HEAD
-	if (net_ipv6_is_addr_mcast(&hdr->dst)) {
-		/* Does the destination multicast address match one of the
-		 * registered multicast groups on the originating interface
-		 * of the packet?
-		 */
-		if (!net_if_ipv6_maddr_lookup(&hdr->dst, &pkt_iface)) {
-			NET_DBG("DROP: packet for unjoined multicast");
-			goto drop;
-		}
-	} else {
-		/* Destination address is a unicast address. */
-		if (!net_ipv6_is_my_addr(&hdr->dst)) {
-			if (ipv6_route_packet(pkt, hdr) == NET_OK) {
-				return NET_OK;
-			}
-
-			goto drop;
-		}
-
-		/* If we receive a packet with ll source address fe80: and
-		 * destination address is one of ours, and if the packet would
-		 * cross interface boundary, then drop the packet.
-		 * RFC 4291 ch 2.5.6
-		 */
-		if (IS_ENABLED(CONFIG_NET_ROUTING) &&
-		    net_ipv6_is_ll_addr(&hdr->src) &&
-		    !net_if_ipv6_addr_lookup_by_iface(pkt_iface, &hdr->dst)) {
-			ipv6_no_route_info(pkt, &hdr->src, &hdr->dst);
-			goto drop;
-		}
-=======
 	if (IS_ENABLED(CONFIG_NET_ROUTE_MCAST) &&
 		net_ipv6_is_addr_mcast(&hdr->dst)) {
 		/* If the packet is a multicast packet and multicast routing
@@ -526,18 +487,36 @@
 		}
 	}
 
-	/* If we receive a packet with ll source address fe80: and destination
-	 * address is one of ours, and if the packet would cross interface
-	 * boundary, then drop the packet. RFC 4291 ch 2.5.6
-	 */
-	if (IS_ENABLED(CONFIG_NET_ROUTING) &&
-	    net_ipv6_is_ll_addr(&hdr->src) &&
-	    !net_ipv6_is_addr_mcast(&hdr->dst) &&
-	    !net_if_ipv6_addr_lookup_by_iface(net_pkt_iface(pkt),
-					      &hdr->dst)) {
-		ipv6_no_route_info(pkt, &hdr->src, &hdr->dst);
-		goto drop;
->>>>>>> 654a49a9
+	if (net_ipv6_is_addr_mcast(&hdr->dst)) {
+		/* Does the destination multicast address match one of the
+		 * registered multicast groups on the originating interface
+		 * of the packet?
+		 */
+		if (!net_if_ipv6_maddr_lookup(&hdr->dst, &pkt_iface)) {
+			NET_DBG("DROP: packet for unjoined multicast");
+			goto drop;
+		}
+	} else {
+		/* Destination address is a unicast address. */
+		if (!net_ipv6_is_my_addr(&hdr->dst)) {
+			if (ipv6_route_packet(pkt, hdr) == NET_OK) {
+				return NET_OK;
+			}
+
+			goto drop;
+		}
+
+		/* If we receive a packet with ll source address fe80: and
+		 * destination address is one of ours, and if the packet would
+		 * cross interface boundary, then drop the packet.
+		 * RFC 4291 ch 2.5.6
+		 */
+		if (IS_ENABLED(CONFIG_NET_ROUTING) &&
+		    net_ipv6_is_ll_addr(&hdr->src) &&
+		    !net_if_ipv6_addr_lookup_by_iface(pkt_iface, &hdr->dst)) {
+			ipv6_no_route_info(pkt, &hdr->src, &hdr->dst);
+			goto drop;
+		}
 	}
 
 	net_pkt_acknowledge_data(pkt, &ipv6_access);
