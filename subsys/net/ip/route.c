--- conflicted
+++ resolved
@@ -651,23 +651,11 @@
 
 	for (i = 0; i < CONFIG_NET_MAX_MCAST_ROUTES; ++i) {
 		struct net_route_entry_mcast *route = &route_mcast_entries[i];
-<<<<<<< HEAD
-=======
 		struct net_pkt *pkt_cpy = NULL;
->>>>>>> 654a49a9
 
 		if (!route->is_used) {
 			continue;
 		}
-<<<<<<< HEAD
-		if (!net_if_flag_is_set(route->iface,
-					NET_IF_FORWARD_MULTICASTS) ||
-		    !net_ipv6_is_same_mcast_scope(&hdr->dst, &route->group) ||
-		    (pkt->iface == route->iface)) {
-			continue;
-		}
-		struct net_pkt *pkt_cpy = net_pkt_shallow_clone(pkt, K_NO_WAIT);
-=======
 
 		if (!net_if_flag_is_set(route->iface,
 					NET_IF_FORWARD_MULTICASTS) ||
@@ -679,31 +667,22 @@
 		}
 
 		pkt_cpy = net_pkt_shallow_clone(pkt, K_NO_WAIT);
->>>>>>> 654a49a9
 
 		if (pkt_cpy == NULL) {
 			err--;
 			continue;
 		}
-<<<<<<< HEAD
+
 		net_pkt_set_forwarding(pkt_cpy, true);
 		net_pkt_set_iface(pkt_cpy, route->iface);
-=======
-
-		net_pkt_set_forwarding(pkt_cpy, true);
-		net_pkt_set_iface(pkt_cpy, route->iface);
-
->>>>>>> 654a49a9
+
 		if (net_send_data(pkt_cpy) >= 0) {
 			++ret;
 		} else {
 			--err;
 		}
 	}
-<<<<<<< HEAD
-=======
-
->>>>>>> 654a49a9
+
 	return (err == 0) ? ret : err;
 }
 
@@ -738,11 +717,6 @@
 {
 	int i;
 
-<<<<<<< HEAD
-	if (!net_if_flag_is_set(iface, NET_IF_FORWARD_MULTICASTS)) {
-		return NULL;
-	}
-=======
 	if ((!net_if_flag_is_set(iface, NET_IF_FORWARD_MULTICASTS)) ||
 			(!net_ipv6_is_addr_mcast(group)) ||
 			(net_ipv6_is_addr_mcast_iface(group)) ||
@@ -750,7 +724,6 @@
 		return NULL;
 	}
 
->>>>>>> 654a49a9
 	for (i = 0; i < CONFIG_NET_MAX_MCAST_ROUTES; i++) {
 		struct net_route_entry_mcast *route = &route_mcast_entries[i];
 
@@ -795,14 +768,10 @@
 		if (!route->is_used) {
 			continue;
 		}
-<<<<<<< HEAD
-		if (net_ipv6_addr_cmp(group, &route->group)) {
-=======
 
 		if (net_ipv6_is_prefix(group->s6_addr,
 					route->group.s6_addr,
 					route->prefix_len)) {
->>>>>>> 654a49a9
 			return route;
 		}
 	}
