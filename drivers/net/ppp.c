/*
 * Copyright (c) 2019 Intel Corporation
 *
 * SPDX-License-Identifier: Apache-2.0
 */

/**
 * @file
 *
 * PPP driver using uart_pipe. This is meant for network connectivity between
 * two network end points.
 */

#define LOG_LEVEL CONFIG_NET_PPP_LOG_LEVEL
#include <logging/log.h>
LOG_MODULE_REGISTER(net_ppp, LOG_LEVEL);

#include <stdio.h>

#include <kernel.h>

#include <stdbool.h>
#include <errno.h>
#include <stddef.h>
#include <net/ppp.h>
#include <net/buf.h>
#include <net/net_pkt.h>
#include <net/net_if.h>
#include <net/net_core.h>
#include <console/uart_pipe.h>
#include <sys/crc.h>

#include "../../subsys/net/ip/net_stats.h"
#include "../../subsys/net/ip/net_private.h"

#define UART_BUF_LEN CONFIG_NET_PPP_UART_PIPE_BUF_LEN

enum ppp_driver_state {
	STATE_HDLC_FRAME_START,
	STATE_HDLC_FRAME_ADDRESS,
	STATE_HDLC_FRAME_DATA,
};

struct ppp_driver_context {
	struct net_if *iface;

	/* This net_pkt contains pkt that is being read */
	struct net_pkt *pkt;

	/* How much free space we have in the net_pkt */
	size_t available;

	/* ppp data is read into this buf */
	u8_t buf[UART_BUF_LEN];

	/* ppp buf use when sending data */
	u8_t send_buf[UART_BUF_LEN];

	u8_t mac_addr[6];
	struct net_linkaddr ll_addr;

#if defined(CONFIG_NET_STATISTICS_PPP)
	struct net_stats_ppp stats;
#endif

	enum ppp_driver_state state;

#if defined(CONFIG_PPP_CLIENT_CLIENTSERVER)
	/* correctly received CLIENT bytes */
	u8_t client_index;
#endif

	u8_t init_done : 1;
	u8_t next_escaped : 1;
};

static struct ppp_driver_context ppp_driver_context_data;

static int ppp_save_byte(struct ppp_driver_context *ppp, u8_t byte)
{
	int ret;

	if (!ppp->pkt) {
		ppp->pkt = net_pkt_rx_alloc_with_buffer(
			ppp->iface,
			CONFIG_NET_BUF_DATA_SIZE,
			AF_UNSPEC, 0, K_NO_WAIT);
		if (!ppp->pkt) {
			LOG_ERR("[%p] cannot allocate pkt", ppp);
			return -ENOMEM;
		}

		net_pkt_cursor_init(ppp->pkt);

		ppp->available = net_pkt_available_buffer(ppp->pkt);
	}

	/* Extra debugging can be enabled separately if really
	 * needed. Normally it would just print too much data.
	 */
	if (0) {
		LOG_DBG("Saving byte %02x", byte);
	}

	/* This is not very intuitive but we must allocate new buffer
	 * before we write a byte to last available cursor position.
	 */
	if (ppp->available == 1) {
		ret = net_pkt_alloc_buffer(ppp->pkt,
					   CONFIG_NET_BUF_DATA_SIZE,
					   AF_UNSPEC, K_NO_WAIT);
		if (ret < 0) {
			LOG_ERR("[%p] cannot allocate new data buffer", ppp);
			goto out_of_mem;
		}

		ppp->available = net_pkt_available_buffer(ppp->pkt);
	}

	if (ppp->available) {
		ret = net_pkt_write_u8(ppp->pkt, byte);
		if (ret < 0) {
			LOG_ERR("[%p] Cannot write to pkt %p (%d)",
				ppp, ppp->pkt, ret);
			goto out_of_mem;
		}

		ppp->available--;
	}

	return 0;

out_of_mem:
	net_pkt_unref(ppp->pkt);
	ppp->pkt = NULL;
	return -ENOMEM;
}

static const char *ppp_driver_state_str(enum ppp_driver_state state)
{
#if (CONFIG_NET_PPP_LOG_LEVEL >= LOG_LEVEL_DBG)
	switch (state) {
	case STATE_HDLC_FRAME_START:
		return "START";
	case STATE_HDLC_FRAME_ADDRESS:
		return "ADDRESS";
	case STATE_HDLC_FRAME_DATA:
		return "DATA";
	}
#else
	ARG_UNUSED(state);
#endif

	return "";
}

static void ppp_change_state(struct ppp_driver_context *ctx,
			     enum ppp_driver_state new_state)
{
	NET_ASSERT(ctx);

	if (ctx->state == new_state) {
		return;
	}

	NET_ASSERT(new_state >= STATE_HDLC_FRAME_START &&
		   new_state <= STATE_HDLC_FRAME_DATA);

	NET_DBG("[%p] state %s (%d) => %s (%d)",
		ctx, ppp_driver_state_str(ctx->state), ctx->state,
		ppp_driver_state_str(new_state), new_state);

	ctx->state = new_state;
}

static int ppp_send_flush(struct ppp_driver_context *ppp, int off)
{
	if (!IS_ENABLED(CONFIG_NET_TEST)) {
		uart_pipe_send(ppp->send_buf, off);
	}

	return 0;
}

static int ppp_send_bytes(struct ppp_driver_context *ppp,
			  const u8_t *data, int len, int off)
{
	int i;

	for (i = 0; i < len; i++) {
		ppp->send_buf[off++] = data[i];

		if (off >= sizeof(ppp->send_buf)) {
			off = ppp_send_flush(ppp, off);
		}
	}

	return off;
}

#if defined(CONFIG_PPP_CLIENT_CLIENTSERVER)
<<<<<<< HEAD
static void ppp_handle_client(struct ppp_driver_context *ppp, u8_t byte)
{
	static const char *client = "CLIENT";
	static const char *clientserver = "CLIENTSERVER";
	int offset;

	if (ppp->client_index >= strlen(client)) {
=======

#define CLIENT "CLIENT"
#define CLIENTSERVER "CLIENTSERVER"

static void ppp_handle_client(struct ppp_driver_context *ppp, u8_t byte)
{
	static const char *client = CLIENT;
	static const char *clientserver = CLIENTSERVER;
	int offset;

	if (ppp->client_index >= (sizeof(CLIENT) - 1)) {
>>>>>>> 5e94ac9a
		ppp->client_index = 0;
	}

	if (byte != client[ppp->client_index]) {
		ppp->client_index = 0;
		if (byte != client[ppp->client_index]) {
			return;
		}
	}

	++ppp->client_index;
<<<<<<< HEAD
	if (ppp->client_index >= strlen(client)) {
		LOG_DBG("Received complete CLIENT string");
		offset = ppp_send_bytes(ppp, clientserver, strlen(clientserver),
					0);
=======
	if (ppp->client_index >= (sizeof(CLIENT) - 1)) {
		LOG_DBG("Received complete CLIENT string");
		offset = ppp_send_bytes(ppp, clientserver,
					sizeof(CLIENTSERVER) - 1, 0);
>>>>>>> 5e94ac9a
		(void)ppp_send_flush(ppp, offset);
		ppp->client_index = 0;
	}

}
#endif

static int ppp_input_byte(struct ppp_driver_context *ppp, u8_t byte)
{
	int ret = -EAGAIN;

	switch (ppp->state) {
	case STATE_HDLC_FRAME_START:
		/* Synchronizing the flow with HDLC flag field */
		if (byte == 0x7e) {
			/* Note that we do not save the sync flag */
			LOG_DBG("Sync byte (0x%02x) start", byte);
			ppp_change_state(ppp, STATE_HDLC_FRAME_ADDRESS);
#if defined(CONFIG_PPP_CLIENT_CLIENTSERVER)
		} else {
			ppp_handle_client(ppp, byte);
#endif
		}

		break;

	case STATE_HDLC_FRAME_ADDRESS:
		if (byte != 0xff) {
			/* Check if we need to sync again */
			if (byte == 0x7e) {
				/* Just skip to the start of the pkt byte */
				return -EAGAIN;
			}

			LOG_DBG("Invalid (0x%02x) byte, expecting Address",
				byte);

			/* If address is != 0xff, then ignore this
			 * frame. RFC 1662 ch 3.1
			 */
			ppp_change_state(ppp, STATE_HDLC_FRAME_START);
		} else {
			LOG_DBG("Address byte (0x%02x) start", byte);

			ppp_change_state(ppp, STATE_HDLC_FRAME_DATA);

			/* Save the address field so that we can calculate
			 * the FCS. The address field will not be passed
			 * to upper stack.
			 */
			ret = ppp_save_byte(ppp, byte);
			if (ret < 0) {
				ppp_change_state(ppp, STATE_HDLC_FRAME_START);
			}

			ret = -EAGAIN;
		}

		break;

	case STATE_HDLC_FRAME_DATA:
		/* If the next frame starts, then send this one
		 * up in the network stack.
		 */
		if (byte == 0x7e) {
			LOG_DBG("End of pkt (0x%02x)", byte);
			ppp_change_state(ppp, STATE_HDLC_FRAME_ADDRESS);
			ret = 0;
		} else {
			if (byte == 0x7d) {
				/* RFC 1662, ch. 4.2 */
				ppp->next_escaped = true;
				break;
			}

			if (ppp->next_escaped) {
				/* RFC 1662, ch. 4.2 */
				byte ^= 0x20;
				ppp->next_escaped = false;
			}

			ret = ppp_save_byte(ppp, byte);
			if (ret < 0) {
				ppp_change_state(ppp, STATE_HDLC_FRAME_START);
			}

			ret = -EAGAIN;
		}

		break;

	default:
		LOG_DBG("[%p] Invalid state %d", ppp, ppp->state);
		break;
	}

	return ret;
}

static bool ppp_check_fcs(struct ppp_driver_context *ppp)
{
	struct net_buf *buf;
	u16_t crc;

	buf = ppp->pkt->buffer;
	if (!buf) {
		return false;
	}

	crc = crc16_ccitt(0xffff, buf->data, buf->len);

	buf = buf->frags;

	while (buf) {
		crc = crc16_ccitt(crc, buf->data, buf->len);
		buf = buf->frags;
	}

	if (crc != 0xf0b8) {
		LOG_DBG("Invalid FCS (0x%x)", crc);
#if defined(CONFIG_NET_STATISTICS_PPP)
		ppp->stats.chkerr++;
#endif
		return false;
	}

	return true;
}

static void ppp_process_msg(struct ppp_driver_context *ppp)
{
	if (LOG_LEVEL >= LOG_LEVEL_DBG) {
		net_pkt_hexdump(ppp->pkt, "recv ppp");
	}

	if (IS_ENABLED(CONFIG_NET_PPP_VERIFY_FCS) && !ppp_check_fcs(ppp)) {
#if defined(CONFIG_NET_STATISTICS_PPP)
		ppp->stats.drop++;
		ppp->stats.pkts.rx++;
#endif
		net_pkt_unref(ppp->pkt);
	} else {
		/* Remove the Address (0xff), Control (0x03) and
		 * FCS fields (16-bit) as the PPP L2 layer does not need
		 * those bytes.
		 */
		u16_t addr_and_ctrl = net_buf_pull_be16(ppp->pkt->buffer);

		/* Currently we do not support compressed Address and Control
		 * fields so they must always be present.
		 */
		if (addr_and_ctrl != (0xff << 8 | 0x03)) {
#if defined(CONFIG_NET_STATISTICS_PPP)
			ppp->stats.drop++;
			ppp->stats.pkts.rx++;
#endif
			net_pkt_unref(ppp->pkt);
		} else {
			/* Skip FCS bytes (2) */
			net_buf_frag_last(ppp->pkt->buffer)->len -= 2;

			/* Make sure we now start reading from PPP header in
			 * PPP L2 recv()
			 */
			net_pkt_cursor_init(ppp->pkt);
			net_pkt_set_overwrite(ppp->pkt, true);

			if (net_recv_data(ppp->iface, ppp->pkt) < 0) {
				net_pkt_unref(ppp->pkt);
			}
		}
	}

	ppp->pkt = NULL;
}

static u8_t *ppp_recv_cb(u8_t *buf, size_t *off)
{
	struct ppp_driver_context *ppp =
		CONTAINER_OF(buf, struct ppp_driver_context, buf);
	size_t i, len = *off;

	for (i = 0; i < *off; i++) {
		if (0) {
			/* Extra debugging can be enabled separately if really
			 * needed. Normally it would just print too much data.
			 */
			LOG_DBG("[%zd] %02x", i, buf[i]);
		}

		if (ppp_input_byte(ppp, buf[i]) == 0) {
			/* Ignore empty or too short frames */
			if (ppp->pkt && net_pkt_get_len(ppp->pkt) > 3) {
				ppp_process_msg(ppp);
				break;
			}
		}
	}

	if (i == *off) {
		*off = 0;
	} else {
		*off = len - i - 1;

		memmove(&buf[0], &buf[i + 1], *off);
	}

	return buf;
}

#if defined(CONFIG_NET_TEST)
void ppp_driver_feed_data(u8_t *data, int data_len)
{
	struct ppp_driver_context *ppp = &ppp_driver_context_data;
	size_t recv_off = 0;

	/* We are expecting that the tests are feeding data in large
	 * chunks so we can reset the uart buffer here.
	 */
	memset(ppp->buf, 0, UART_BUF_LEN);

	ppp_change_state(ppp, STATE_HDLC_FRAME_START);

	while (data_len > 0) {
		int data_to_copy = MIN(data_len, UART_BUF_LEN);
		int remaining;

		LOG_DBG("Feeding %d bytes", data_to_copy);

		memcpy(ppp->buf, data, data_to_copy);

		recv_off = data_to_copy;

		(void)ppp_recv_cb(ppp->buf, &recv_off);

		remaining = data_to_copy - recv_off;

		LOG_DBG("We copied %d bytes", remaining);

		data_len -= remaining;
		data += remaining;
	}
}
#endif

static bool calc_fcs(struct net_pkt *pkt, u16_t *fcs, u16_t protocol)
{
	struct net_buf *buf;
	u16_t crc;
	u16_t c;

	buf = pkt->buffer;
	if (!buf) {
		return false;
	}

	/* HDLC Address and Control fields */
	c = sys_cpu_to_be16(0xff << 8 | 0x03);

	crc = crc16_ccitt(0xffff, (const u8_t *)&c, sizeof(c));

	if (protocol > 0) {
		crc = crc16_ccitt(crc, (const u8_t *)&protocol,
				  sizeof(protocol));
	}

	while (buf) {
		crc = crc16_ccitt(crc, buf->data, buf->len);
		buf = buf->frags;
	}

	crc ^= 0xffff;
	*fcs = crc;

	return true;
}

static u16_t ppp_escape_byte(u8_t byte, int *offset)
{
	if (byte == 0x7e || byte == 0x7d || byte < 0x20) {
		*offset = 0;
		return (0x7d << 8) | (byte ^ 0x20);
	}

	*offset = 1;
	return byte;
}

static int ppp_send(struct device *dev, struct net_pkt *pkt)
{
	struct ppp_driver_context *ppp = dev->driver_data;
	struct net_buf *buf = pkt->buffer;
	u16_t protocol = 0;
	int send_off = 0;
	u32_t sync_addr_ctrl;
	u16_t fcs, escaped;
	u8_t byte;
	int i, offset;

#if defined(CONFIG_NET_TEST)
	return 0;
#endif

	ARG_UNUSED(dev);

	if (!buf) {
		/* No data? */
		return -ENODATA;
	}

	/* If the packet is a normal network packet, we must add the protocol
	 * value here.
	 */
	if (!net_pkt_is_ppp(pkt)) {
		if (net_pkt_family(pkt) == AF_INET) {
			protocol = htons(PPP_IP);
		} else if (net_pkt_family(pkt) == AF_INET6) {
			protocol = htons(PPP_IPV6);
		} else {
			return -EPROTONOSUPPORT;
		}
	}

	if (!calc_fcs(pkt, &fcs, protocol)) {
		return -ENOMEM;
	}

	/* Sync, Address & Control fields */
	sync_addr_ctrl = sys_cpu_to_be32(0x7e << 24 | 0xff << 16 |
					 0x7d << 8 | 0x23);
	send_off = ppp_send_bytes(ppp, (const u8_t *)&sync_addr_ctrl,
				  sizeof(sync_addr_ctrl), send_off);

	if (protocol > 0) {
		escaped = htons(ppp_escape_byte(protocol, &offset));
		send_off = ppp_send_bytes(ppp, (u8_t *)&escaped + offset,
					  offset ? 1 : 2,
					  send_off);

		escaped = htons(ppp_escape_byte(protocol >> 8, &offset));
		send_off = ppp_send_bytes(ppp, (u8_t *)&escaped + offset,
					  offset ? 1 : 2,
					  send_off);
	}

	/* Note that we do not print the first four bytes and FCS bytes at the
	 * end so that we do not need to allocate separate net_buf just for
	 * that purpose.
	 */
	if (LOG_LEVEL >= LOG_LEVEL_DBG) {
		net_pkt_hexdump(pkt, "send ppp");
	}

	while (buf) {
		for (i = 0; i < buf->len; i++) {
			/* Escape illegal bytes */
			escaped = htons(ppp_escape_byte(buf->data[i], &offset));
			send_off = ppp_send_bytes(ppp,
						  (u8_t *)&escaped + offset,
						  offset ? 1 : 2,
						  send_off);
		}

		buf = buf->frags;
	}

	escaped = htons(ppp_escape_byte(fcs, &offset));
	send_off = ppp_send_bytes(ppp, (u8_t *)&escaped + offset,
				  offset ? 1 : 2,
				  send_off);

	escaped = htons(ppp_escape_byte(fcs >> 8, &offset));
	send_off = ppp_send_bytes(ppp, (u8_t *)&escaped + offset,
				  offset ? 1 : 2,
				  send_off);

	byte = 0x7e;
	send_off = ppp_send_bytes(ppp, &byte, 1, send_off);

	(void)ppp_send_flush(ppp, send_off);

	return 0;
}

static int ppp_driver_init(struct device *dev)
{
	struct ppp_driver_context *ppp = dev->driver_data;

	LOG_DBG("[%p] dev %p", ppp, dev);

	ppp->pkt = NULL;
	ppp_change_state(ppp, STATE_HDLC_FRAME_START);
<<<<<<< HEAD
	ppp->client_index = 0;
=======
#if defined(CONFIG_PPP_CLIENT_CLIENTSERVER)
	ppp->client_index = 0;
#endif
>>>>>>> 5e94ac9a

	return 0;
}

static inline struct net_linkaddr *ppp_get_mac(struct ppp_driver_context *ppp)
{
	ppp->ll_addr.addr = ppp->mac_addr;
	ppp->ll_addr.len = sizeof(ppp->mac_addr);

	return &ppp->ll_addr;
}

static void ppp_iface_init(struct net_if *iface)
{
	struct ppp_driver_context *ppp = net_if_get_device(iface)->driver_data;
	struct net_linkaddr *ll_addr;

	LOG_DBG("[%p] iface %p", ppp, iface);

	net_ppp_init(iface);

	if (ppp->init_done) {
		return;
	}

	ppp->init_done = true;
	ppp->iface = iface;

	/* The mac address is not really used but network interface expects
	 * to find one.
	 */
	ll_addr = ppp_get_mac(ppp);

	if (CONFIG_PPP_MAC_ADDR[0] != 0) {
		if (net_bytes_from_str(ppp->mac_addr, sizeof(ppp->mac_addr),
				       CONFIG_PPP_MAC_ADDR) < 0) {
			goto use_random_mac;
		}
	} else {
use_random_mac:
		/* 00-00-5E-00-53-xx Documentation RFC 7042 */
		ppp->mac_addr[0] = 0x00;
		ppp->mac_addr[1] = 0x00;
		ppp->mac_addr[2] = 0x5E;
		ppp->mac_addr[3] = 0x00;
		ppp->mac_addr[4] = 0x53;
		ppp->mac_addr[5] = sys_rand32_get();
	}

	net_if_set_link_addr(iface, ll_addr->addr, ll_addr->len,
			     NET_LINK_ETHERNET);

	memset(ppp->buf, 0, sizeof(ppp->buf));

	/* We do not use uart_pipe for unit tests as the unit test has its
	 * own handling of UART. See tests/net/ppp/driver for details.
	 */
	if (!IS_ENABLED(CONFIG_NET_TEST)) {
		uart_pipe_register(ppp->buf, sizeof(ppp->buf), ppp_recv_cb);
	}
}

#if defined(CONFIG_NET_STATISTICS_PPP)
static struct net_stats_ppp *ppp_get_stats(struct device *dev)
{
	struct ppp_driver_context *context = dev->driver_data;

	return &context->stats;
}
#endif

static int ppp_start(struct device *dev)
{
	struct ppp_driver_context *context = dev->driver_data;

	net_ppp_carrier_on(context->iface);

	return 0;
}

static int ppp_stop(struct device *dev)
{
	struct ppp_driver_context *context = dev->driver_data;

	net_ppp_carrier_off(context->iface);

	return 0;
}

static const struct ppp_api ppp_if_api = {
	.iface_api.init = ppp_iface_init,

	.send = ppp_send,
	.start = ppp_start,
	.stop = ppp_stop,
#if defined(CONFIG_NET_STATISTICS_PPP)
	.get_stats = ppp_get_stats,
#endif
};

NET_DEVICE_INIT(ppp, CONFIG_NET_PPP_DRV_NAME, ppp_driver_init,
		&ppp_driver_context_data, NULL,
		CONFIG_KERNEL_INIT_PRIORITY_DEFAULT, &ppp_if_api,
		PPP_L2, NET_L2_GET_CTX_TYPE(PPP_L2), PPP_MTU);<|MERGE_RESOLUTION|>--- conflicted
+++ resolved
@@ -199,15 +199,6 @@
 }
 
 #if defined(CONFIG_PPP_CLIENT_CLIENTSERVER)
-<<<<<<< HEAD
-static void ppp_handle_client(struct ppp_driver_context *ppp, u8_t byte)
-{
-	static const char *client = "CLIENT";
-	static const char *clientserver = "CLIENTSERVER";
-	int offset;
-
-	if (ppp->client_index >= strlen(client)) {
-=======
 
 #define CLIENT "CLIENT"
 #define CLIENTSERVER "CLIENTSERVER"
@@ -219,7 +210,6 @@
 	int offset;
 
 	if (ppp->client_index >= (sizeof(CLIENT) - 1)) {
->>>>>>> 5e94ac9a
 		ppp->client_index = 0;
 	}
 
@@ -231,17 +221,10 @@
 	}
 
 	++ppp->client_index;
-<<<<<<< HEAD
-	if (ppp->client_index >= strlen(client)) {
-		LOG_DBG("Received complete CLIENT string");
-		offset = ppp_send_bytes(ppp, clientserver, strlen(clientserver),
-					0);
-=======
 	if (ppp->client_index >= (sizeof(CLIENT) - 1)) {
 		LOG_DBG("Received complete CLIENT string");
 		offset = ppp_send_bytes(ppp, clientserver,
 					sizeof(CLIENTSERVER) - 1, 0);
->>>>>>> 5e94ac9a
 		(void)ppp_send_flush(ppp, offset);
 		ppp->client_index = 0;
 	}
@@ -634,13 +617,9 @@
 
 	ppp->pkt = NULL;
 	ppp_change_state(ppp, STATE_HDLC_FRAME_START);
-<<<<<<< HEAD
-	ppp->client_index = 0;
-=======
 #if defined(CONFIG_PPP_CLIENT_CLIENTSERVER)
 	ppp->client_index = 0;
 #endif
->>>>>>> 5e94ac9a
 
 	return 0;
 }
