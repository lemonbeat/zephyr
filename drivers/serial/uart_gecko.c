--- conflicted
+++ resolved
@@ -1,10 +1,6 @@
 /*
  * Copyright (c) 2017, Christian Taedcke
-<<<<<<< HEAD
- * Copyright (c) 2019 Lemonbeat GmbH
-=======
  * Copyright (c) 2020 Lemonbeat GmbH
->>>>>>> 499e64b9
  *
  * SPDX-License-Identifier: Apache-2.0
  */
@@ -28,15 +24,6 @@
 #define HW_FLOWCONTROL_IS_SUPPORTED_BY_SOC
 #endif
 
-<<<<<<< HEAD
-/* Sanity check for hardware flow control */
-#if ((DT_INST_0_SILABS_GECKO_USART_HW_FLOW_CONTROL == 1) || \
-	(DT_INST_1_SILABS_GECKO_USART_HW_FLOW_CONTROL == 1)  || \
-	(DT_INST_2_SILABS_GECKO_USART_HW_FLOW_CONTROL == 1)  || \
-	(DT_INST_3_SILABS_GECKO_USART_HW_FLOW_CONTROL == 1)  || \
-	(DT_INST_0_SILABS_GECKO_UART_HW_FLOW_CONTROL == 1)   || \
-	(DT_INST_1_SILABS_GECKO_UART_HW_FLOW_CONTROL == 1))  && \
-=======
 #define DT_DRV_COMPAT silabs_gecko_uart
 
 #if (DT_INST_PROP(0, hw_flow_control) || \
@@ -63,7 +50,6 @@
 
 /* Sanity check for hardware flow control */
 #if defined(UART_GECKO_HW_FLOW_CONTROL) && \
->>>>>>> 499e64b9
 	(!(defined(HW_FLOWCONTROL_IS_SUPPORTED_BY_SOC)))
 #error "Hardware flow control is activated for at least one UART/USART, \
 but not supported by this SOC"
@@ -72,11 +58,7 @@
 /**
  * @brief Maps init value for hw_flowcontrol
  *
-<<<<<<< HEAD
- * @param fc_enabled Value for DT_INST_i_SILABS_GECKO_USART_HW_FLOW_CONTROL [0 or 1]
-=======
  * @param fc_enabled Bool to enable hardware flow control
->>>>>>> 499e64b9
  * @return Mapped value according to enum USART_HwFlowControl_TypeDef
  */
 #ifdef HW_FLOWCONTROL_IS_SUPPORTED_BY_SOC
@@ -90,13 +72,8 @@
 struct uart_gecko_config {
 	USART_TypeDef *base;
 	CMU_Clock_TypeDef clock;
-<<<<<<< HEAD
-	u32_t baud_rate;
-#ifdef HW_FLOWCONTROL_IS_SUPPORTED_BY_SOC
-=======
 	uint32_t baud_rate;
 #ifdef UART_GECKO_HW_FLOW_CONTROL
->>>>>>> 499e64b9
 	USART_HwFlowControl_TypeDef hw_flowcontrol;
 #endif
 #ifdef CONFIG_UART_INTERRUPT_DRIVEN
@@ -104,28 +81,16 @@
 #endif
 	struct soc_gpio_pin pin_rx;
 	struct soc_gpio_pin pin_tx;
-<<<<<<< HEAD
-#ifdef HW_FLOWCONTROL_IS_SUPPORTED_BY_SOC
-=======
 #ifdef UART_GECKO_HW_FLOW_CONTROL
->>>>>>> 499e64b9
 	struct soc_gpio_pin pin_rts;
 	struct soc_gpio_pin pin_cts;
 #endif
 #ifdef CONFIG_SOC_GECKO_HAS_INDIVIDUAL_PIN_LOCATION
-<<<<<<< HEAD
-	u8_t loc_rx;
-	u8_t loc_tx;
-#ifdef HW_FLOWCONTROL_IS_SUPPORTED_BY_SOC
-	u8_t loc_rts;
-	u8_t loc_cts;
-=======
 	uint8_t loc_rx;
 	uint8_t loc_tx;
 #ifdef UART_GECKO_HW_FLOW_CONTROL
 	uint8_t loc_rts;
 	uint8_t loc_cts;
->>>>>>> 499e64b9
 #endif
 #else
 	uint8_t loc;
@@ -213,11 +178,7 @@
  *  This is a part of the UART driver using Interrupts.
  *  @{
  */
-<<<<<<< HEAD
-static int uart_gecko_fifo_fill(struct device *dev, const u8_t *tx_data,
-=======
 static int uart_gecko_fifo_fill(struct device *dev, const uint8_t *tx_data,
->>>>>>> 499e64b9
 			       int len)
 {
 	const struct uart_gecko_config *config = dev->config_info;
@@ -389,34 +350,19 @@
 #else
 	/*
 	 * For olders SOCs with only one pin location
-<<<<<<< HEAD
- 	 */
-=======
 	 */
->>>>>>> 499e64b9
 	config->base->ROUTE = USART_ROUTE_RXPEN | USART_ROUTE_TXPEN
 		| (config->loc << 8);
 #endif /* CONFIG_SOC_GECKO_HAS_INDIVIDUAL_PIN_LOCATION */
 
-<<<<<<< HEAD
-#ifdef HW_FLOWCONTROL_IS_SUPPORTED_BY_SOC
- 	/* configure HW flow control (RTS, CTS) */
-	if(config->hw_flowcontrol != usartHwFlowControlNone){
-=======
 #ifdef UART_GECKO_HW_FLOW_CONTROL
 	/* configure HW flow control (RTS, CTS) */
 	if (config->hw_flowcontrol == usartHwFlowControlCtsAndRts) {
->>>>>>> 499e64b9
 		/* activate flow control in general */
 		soc_gpio_configure(&config->pin_rts);
 		soc_gpio_configure(&config->pin_cts);
 
 #ifdef CONFIG_SOC_GECKO_HAS_INDIVIDUAL_PIN_LOCATION
-<<<<<<< HEAD
-		/* set enable flag in USARTn_ROUTEPEN (I/O Routing Pin Enable Register) */
-		config->base->ROUTEPEN = USART_ROUTEPEN_RXPEN | USART_ROUTEPEN_TXPEN \
-			| USART_ROUTEPEN_RTSPEN | USART_ROUTEPEN_CTSPEN;
-=======
 		/*
 		 * set enable flag in USARTn_ROUTEPEN
 		 * (I/O Routing Pin Enable Register)
@@ -426,7 +372,6 @@
 			USART_ROUTEPEN_TXPEN  |
 			USART_ROUTEPEN_RTSPEN |
 			USART_ROUTEPEN_CTSPEN;
->>>>>>> 499e64b9
 		/*
 		 * set location of RTS/CTS in USARTn_ROUTELOC1
 		 * (I/O Routing Location Register)
@@ -435,18 +380,8 @@
 			(config->loc_rts << _USART_ROUTELOC1_RTSLOC_SHIFT) |
 			(config->loc_cts << _USART_ROUTELOC1_CTSLOC_SHIFT);
 #endif /* CONFIG_SOC_GECKO_HAS_INDIVIDUAL_PIN_LOCATION */
-<<<<<<< HEAD
-		/*
-		 * enable flow control by settings CTSEN in USARTn_CTRLX
-		 * (Control Register Extended)
-		 */
-		config->base->CTRLX |= USART_CTRLX_CTSEN;
-	}
-#endif /* HW_FLOWCONTROL_IS_SUPPORTED_BY_SOC */
-=======
 	}
 #endif /* UART_GECKO_HW_FLOW_CONTROL */
->>>>>>> 499e64b9
 }
 
 /**
@@ -469,11 +404,7 @@
 
 	/* Init USART */
 	usartInit.baudrate = config->baud_rate;
-<<<<<<< HEAD
-#ifdef HW_FLOWCONTROL_IS_SUPPORTED_BY_SOC
-=======
 #ifdef UART_GECKO_HW_FLOW_CONTROL
->>>>>>> 499e64b9
 	usartInit.hwFlowControl = config->hw_flowcontrol;
 #endif
 	USART_InitAsync(config->base, &usartInit);
@@ -513,444 +444,6 @@
 #endif
 };
 
-<<<<<<< HEAD
-/**
- * @brief Helper to define a single UART/USART pin
- *
- * Defines for UART/USART pins are generated from the devicetree
- * Notation as struct `soc_gpio_pin`, i.e. {port, pin, mode, out}
- *
- * @param uart_type UART or USART
- * @param nr number of UART/USART (0,...,3 for USART0,...,USART3)
- * @param pin name of pin to define, i.e. RX, TX, RTS, CTS
- * @param pin_mode termination/direction of the pin (gpioModeInput, gpioModePushPull, ...)
- */
-#define UART_PIN_INIT(uart_type, nr, pin, pin_mode) \
-	{DT_INST_##nr##_SILABS_GECKO_##uart_type##_LOCATION_##pin##_1, \
-	 DT_INST_##nr##_SILABS_GECKO_##uart_type##_LOCATION_##pin##_2, pin_mode, 1}
-
-/**
- * @brief Set GPIO assignment for UART pins (RX, TX, RTS, CTS)
- *
- * @param uart_type UART or USART
- * @param nr number of UART/USART (0,...,3 for USART0,...,USART3)
- */
-#define CONFIG_UART_PINS_WITH_FLOW_CONTROL(uart_type, nr) \
-	.pin_rx  = UART_PIN_INIT(uart_type, nr, RX, gpioModeInput), \
-	.pin_tx  = UART_PIN_INIT(uart_type, nr, TX, gpioModePushPull), \
-	.pin_rts = UART_PIN_INIT(uart_type, nr, RTS, gpioModePushPull), \
-	.pin_cts = UART_PIN_INIT(uart_type, nr, CTS, gpioModeInput),
-
-/**
- * @brief Set GPIO assignment for UART pins (RX, TX)
- *
- * @param uart_type UART or USART
- * @param nr number of UART/USART (0,...,3 for USART0,...,USART3)
- */
-#define CONFIG_UART_PINS(uart_type, nr) \
-	.pin_rx  = UART_PIN_INIT(uart_type, nr, RX, gpioModeInput), \
-	.pin_tx  = UART_PIN_INIT(uart_type, nr, TX, gpioModePushPull),
-
-
-#ifdef CONFIG_SOC_GECKO_HAS_INDIVIDUAL_PIN_LOCATION
-/**
- * @brief Set alternate function location for UART pins (RX, TX, RTS, CTS)
- *
- * @param uart_type UART or USART
- * @param nr number of UART/USART (0,...,3 for USART0,...,USART3)
- */
-#define CONFIG_UART_LOCATIONS_WITH_FLOW_CONTROL(uart_type, nr) \
-		.loc_rx  = DT_INST_##nr##_SILABS_GECKO_##uart_type##_LOCATION_RX_0,  \
-		.loc_tx  = DT_INST_##nr##_SILABS_GECKO_##uart_type##_LOCATION_TX_0,  \
-		.loc_rts = DT_INST_##nr##_SILABS_GECKO_##uart_type##_LOCATION_RTS_0, \
-		.loc_cts = DT_INST_##nr##_SILABS_GECKO_##uart_type##_LOCATION_CTS_0,
-
-/**
- * @brief Set alternate function location for UART pins (RX, TX)
- *
- * @param uart_type UART or USART
- * @param nr number of UART/USART (0,...,3 for USART0,...,USART3)
- */
-#define CONFIG_UART_LOCATIONS(uart_type, nr) \
-		.loc_rx  = DT_INST_##nr##_SILABS_GECKO_##uart_type##_LOCATION_RX_0,  \
-		.loc_tx  = DT_INST_##nr##_SILABS_GECKO_##uart_type##_LOCATION_TX_0,
-#else
-	/* no individual pin location */
-#define CONFIG_UART_LOCATIONS(uart_type, nr) \
-	.loc = DT_INST_##nr##_SILABS_GECKO_##uart_type##_LOCATION_RX_0,
-#endif /* CONFIG_SOC_GECKO_HAS_INDIVIDUAL_PIN_LOCATION */
-
-#ifdef DT_INST_0_SILABS_GECKO_UART
-/**
- * Defines for UART0 pins
- */
-#ifdef CONFIG_UART_INTERRUPT_DRIVEN
-static void uart_gecko_config_func_0(struct device *dev);
-#endif
-
-#if (!defined CONFIG_SOC_GECKO_HAS_INDIVIDUAL_PIN_LOCATION) && \
-	(DT_INST_0_SILABS_GECKO_UART_LOCATION_RX_0 \
-	!= DT_INST_0_SILABS_GECKO_UART_LOCATION_TX_0)
-#error UART DTS location-* properties must have identical value
-#endif
-
-static const struct uart_gecko_config uart_gecko_0_config = {
-	.base = (USART_TypeDef *)DT_INST_0_SILABS_GECKO_UART_BASE_ADDRESS,
-	.clock = CLOCK_UART(DT_INST_0_SILABS_GECKO_UART_PERIPHERAL_ID),
-	.baud_rate = DT_INST_0_SILABS_GECKO_UART_CURRENT_SPEED,
-#ifdef HW_FLOWCONTROL_IS_SUPPORTED_BY_SOC
-	.hw_flowcontrol = \
-		MAP_HW_FLOWCONTROL_INIT_VAL(DT_INST_0_SILABS_GECKO_UART_HW_FLOW_CONTROL),
-#endif
-
-#if DT_INST_0_SILABS_GECKO_UART_HW_FLOW_CONTROL == 1
-	/* set pin_rx, pin_tx, pin_rts, pin_cts */
-	CONFIG_UART_PINS_WITH_FLOW_CONTROL(UART, 0)
-	/* set alternate function location of pins */
-	CONFIG_UART_LOCATIONS_WITH_FLOW_CONTROL(UART, 0)
-#else
-	CONFIG_UART_PINS(UART, 0)
-	CONFIG_UART_LOCATIONS(UART, 0)
-#endif
-
-#ifdef CONFIG_UART_INTERRUPT_DRIVEN
-	.irq_config_func = uart_gecko_config_func_0,
-#endif
-};
-
-static struct uart_gecko_data uart_gecko_0_data;
-
-DEVICE_AND_API_INIT(uart_0, DT_INST_0_SILABS_GECKO_UART_LABEL, &uart_gecko_init,
-		    &uart_gecko_0_data, &uart_gecko_0_config, PRE_KERNEL_1,
-		    CONFIG_KERNEL_INIT_PRIORITY_DEVICE, &uart_gecko_driver_api);
-
-#ifdef CONFIG_UART_INTERRUPT_DRIVEN
-static void uart_gecko_config_func_0(struct device *dev)
-{
-	IRQ_CONNECT(DT_INST_0_SILABS_GECKO_UART_IRQ_RX,
-		    DT_INST_0_SILABS_GECKO_UART_IRQ_RX_PRIORITY, uart_gecko_isr,
-		    DEVICE_GET(uart_0), 0);
-	IRQ_CONNECT(DT_INST_0_SILABS_GECKO_UART_IRQ_TX,
-		    DT_INST_0_SILABS_GECKO_UART_IRQ_TX_PRIORITY, uart_gecko_isr,
-		    DEVICE_GET(uart_0), 0);
-
-	irq_enable(DT_INST_0_SILABS_GECKO_UART_IRQ_RX);
-	irq_enable(DT_INST_0_SILABS_GECKO_UART_IRQ_TX);
-}
-#endif
-
-#endif /* DT_INST_0_SILABS_GECKO_UART */
-
-#ifdef DT_INST_1_SILABS_GECKO_UART
-/**
- * Defines for UART1 pins
- */
-#ifdef CONFIG_UART_INTERRUPT_DRIVEN
-static void uart_gecko_config_func_1(struct device *dev);
-#endif
-
-#if (!defined CONFIG_SOC_GECKO_HAS_INDIVIDUAL_PIN_LOCATION) && \
-    (DT_INST_1_SILABS_GECKO_UART_LOCATION_RX_0 \
-	!= DT_INST_1_SILABS_GECKO_UART_LOCATION_TX_0)
-#error UART DTS location-* properties must have identical value
-#endif
-
-static const struct uart_gecko_config uart_gecko_1_config = {
-	.base = (USART_TypeDef *)DT_INST_1_SILABS_GECKO_UART_BASE_ADDRESS,
-	.clock = CLOCK_UART(DT_INST_1_SILABS_GECKO_UART_PERIPHERAL_ID),
-	.baud_rate = DT_INST_1_SILABS_GECKO_UART_CURRENT_SPEED,
-#ifdef HW_FLOWCONTROL_IS_SUPPORTED_BY_SOC
-	.hw_flowcontrol = \
-		MAP_HW_FLOWCONTROL_INIT_VAL(DT_INST_1_SILABS_GECKO_UART_HW_FLOW_CONTROL),
-#endif
-#if DT_INST_1_SILABS_GECKO_UART_HW_FLOW_CONTROL == 1
-	/* set pin_rx, pin_tx, pin_rts, pin_cts */
-	CONFIG_UART_PINS_WITH_FLOW_CONTROL(UART, 1)
-	/* set alternate function location of pins */
-	CONFIG_UART_LOCATIONS_WITH_FLOW_CONTROL(UART, 1)
-#else
-	CONFIG_UART_PINS(UART, 1)
-	CONFIG_UART_LOCATIONS(UART, 1)
-#endif
-
-#ifdef CONFIG_UART_INTERRUPT_DRIVEN
-	.irq_config_func = uart_gecko_config_func_1,
-#endif
-};
-
-static struct uart_gecko_data uart_gecko_1_data;
-
-DEVICE_AND_API_INIT(uart_1, DT_INST_1_SILABS_GECKO_UART_LABEL, &uart_gecko_init,
-		    &uart_gecko_1_data, &uart_gecko_1_config, PRE_KERNEL_1,
-		    CONFIG_KERNEL_INIT_PRIORITY_DEVICE, &uart_gecko_driver_api);
-
-#ifdef CONFIG_UART_INTERRUPT_DRIVEN
-static void uart_gecko_config_func_1(struct device *dev)
-{
-	IRQ_CONNECT(DT_INST_1_SILABS_GECKO_UART_IRQ_RX,
-		    DT_INST_1_SILABS_GECKO_UART_IRQ_RX_PRIORITY, uart_gecko_isr,
-		    DEVICE_GET(uart_1), 0);
-	IRQ_CONNECT(DT_INST_1_SILABS_GECKO_UART_IRQ_TX,
-		    DT_INST_1_SILABS_GECKO_UART_IRQ_TX_PRIORITY, uart_gecko_isr,
-		    DEVICE_GET(uart_1), 0);
-
-	irq_enable(DT_INST_1_SILABS_GECKO_UART_IRQ_RX);
-	irq_enable(DT_INST_1_SILABS_GECKO_UART_IRQ_TX);
-}
-#endif
-
-#endif /* DT_INST_1_SILABS_GECKO_UART */
-
-#ifdef DT_INST_0_SILABS_GECKO_USART
-/**
- * Defines for USART0 pins
- */
-#ifdef CONFIG_UART_INTERRUPT_DRIVEN
-static void usart_gecko_config_func_0(struct device *dev);
-#endif
-
-#if (!defined CONFIG_SOC_GECKO_HAS_INDIVIDUAL_PIN_LOCATION) && \
-    (DT_INST_0_SILABS_GECKO_USART_LOCATION_RX_0 \
-	!= DT_INST_0_SILABS_GECKO_USART_LOCATION_TX_0)
-#error USART DTS location-* properties must have identical value
-#endif
-
-static const struct uart_gecko_config usart_gecko_0_config = {
-	.base = (USART_TypeDef *)DT_INST_0_SILABS_GECKO_USART_BASE_ADDRESS,
-	.clock = CLOCK_USART(DT_INST_0_SILABS_GECKO_USART_PERIPHERAL_ID),
-	.baud_rate = DT_INST_0_SILABS_GECKO_USART_CURRENT_SPEED,
-#ifdef HW_FLOWCONTROL_IS_SUPPORTED_BY_SOC
-	.hw_flowcontrol = \
-		MAP_HW_FLOWCONTROL_INIT_VAL(DT_INST_0_SILABS_GECKO_USART_HW_FLOW_CONTROL),
-#endif
-
-#if DT_INST_0_SILABS_GECKO_USART_HW_FLOW_CONTROL == 1
-	/* set pin_rx, pin_tx, pin_rts, pin_cts */
-	CONFIG_UART_PINS_WITH_FLOW_CONTROL(USART, 0)
-	/* set alternate function location of pins */
-	CONFIG_UART_LOCATIONS_WITH_FLOW_CONTROL(USART, 0)
-#else
-	CONFIG_UART_PINS(USART, 0)
-	CONFIG_UART_LOCATIONS(USART, 0)
-#endif
-
-#ifdef CONFIG_UART_INTERRUPT_DRIVEN
-	.irq_config_func = usart_gecko_config_func_0,
-#endif
-};
-
-static struct uart_gecko_data usart_gecko_0_data;
-
-DEVICE_AND_API_INIT(usart_0, DT_INST_0_SILABS_GECKO_USART_LABEL,
-		    &uart_gecko_init, &usart_gecko_0_data,
-		    &usart_gecko_0_config, PRE_KERNEL_1,
-		    CONFIG_KERNEL_INIT_PRIORITY_DEVICE, &uart_gecko_driver_api);
-
-#ifdef CONFIG_UART_INTERRUPT_DRIVEN
-static void usart_gecko_config_func_0(struct device *dev)
-{
-	IRQ_CONNECT(DT_INST_0_SILABS_GECKO_USART_IRQ_RX,
-		    DT_INST_0_SILABS_GECKO_USART_IRQ_RX_PRIORITY,
-		    uart_gecko_isr, DEVICE_GET(usart_0), 0);
-	IRQ_CONNECT(DT_INST_0_SILABS_GECKO_USART_IRQ_TX,
-		    DT_INST_0_SILABS_GECKO_USART_IRQ_TX_PRIORITY,
-		    uart_gecko_isr, DEVICE_GET(usart_0), 0);
-
-	irq_enable(DT_INST_0_SILABS_GECKO_USART_IRQ_RX);
-	irq_enable(DT_INST_0_SILABS_GECKO_USART_IRQ_TX);
-}
-#endif
-
-#endif /* DT_INST_0_SILABS_GECKO_USART */
-
-#ifdef DT_INST_1_SILABS_GECKO_USART
-/**
- * Defines for USART1 pins
- */
-
-#ifdef CONFIG_UART_INTERRUPT_DRIVEN
-static void usart_gecko_config_func_1(struct device *dev);
-#endif
-
-#if (!defined CONFIG_SOC_GECKO_HAS_INDIVIDUAL_PIN_LOCATION) && \
-	(DT_INST_1_SILABS_GECKO_USART_LOCATION_RX_0 \
-	!= DT_INST_1_SILABS_GECKO_USART_LOCATION_TX_0)
-#error USART DTS location-* properties must have identical value
-#endif
-
-static const struct uart_gecko_config usart_gecko_1_config = {
-	.base = (USART_TypeDef *)DT_INST_1_SILABS_GECKO_USART_BASE_ADDRESS,
-	.clock = CLOCK_USART(DT_INST_1_SILABS_GECKO_USART_PERIPHERAL_ID),
-	.baud_rate = DT_INST_1_SILABS_GECKO_USART_CURRENT_SPEED,
-#ifdef HW_FLOWCONTROL_IS_SUPPORTED_BY_SOC
-	.hw_flowcontrol = \
-		MAP_HW_FLOWCONTROL_INIT_VAL(DT_INST_1_SILABS_GECKO_USART_HW_FLOW_CONTROL),
-#endif
-
-#if DT_INST_1_SILABS_GECKO_USART_HW_FLOW_CONTROL == 1
-	/* set pin_rx, pin_tx, pin_rts, pin_cts */
-	CONFIG_UART_PINS_WITH_FLOW_CONTROL(USART, 1)
-	/* set alternate function location of pins */
-	CONFIG_UART_LOCATIONS_WITH_FLOW_CONTROL(USART, 1)
-#else
-	CONFIG_UART_PINS(USART, 1)
-	CONFIG_UART_LOCATIONS(USART, 1)
-#endif
-
-#ifdef CONFIG_UART_INTERRUPT_DRIVEN
-	.irq_config_func = usart_gecko_config_func_1,
-#endif
-};
-
-static struct uart_gecko_data usart_gecko_1_data;
-
-DEVICE_AND_API_INIT(usart_1, DT_INST_1_SILABS_GECKO_USART_LABEL,
-		    &uart_gecko_init, &usart_gecko_1_data,
-		    &usart_gecko_1_config, PRE_KERNEL_1,
-		    CONFIG_KERNEL_INIT_PRIORITY_DEVICE, &uart_gecko_driver_api);
-
-#ifdef CONFIG_UART_INTERRUPT_DRIVEN
-static void usart_gecko_config_func_1(struct device *dev)
-{
-	IRQ_CONNECT(DT_INST_1_SILABS_GECKO_USART_IRQ_RX,
-		    DT_INST_1_SILABS_GECKO_USART_IRQ_RX_PRIORITY,
-		    uart_gecko_isr, DEVICE_GET(usart_1), 0);
-	IRQ_CONNECT(DT_INST_1_SILABS_GECKO_USART_IRQ_TX,
-		    DT_INST_1_SILABS_GECKO_USART_IRQ_TX_PRIORITY,
-		    uart_gecko_isr, DEVICE_GET(usart_1), 0);
-
-	irq_enable(DT_INST_1_SILABS_GECKO_USART_IRQ_RX);
-	irq_enable(DT_INST_1_SILABS_GECKO_USART_IRQ_TX);
-}
-#endif
-
-#endif /* DT_INST_1_SILABS_GECKO_USART */
-
-#ifdef DT_INST_2_SILABS_GECKO_USART
-/**
- * Defines for USART2 pins
- */
-#ifdef CONFIG_UART_INTERRUPT_DRIVEN
-static void usart_gecko_config_func_2(struct device *dev);
-#endif
-
-#if (!defined CONFIG_SOC_GECKO_HAS_INDIVIDUAL_PIN_LOCATION) && \
-	(DT_INST_2_SILABS_GECKO_USART_LOCATION_RX_0 \
-	!= DT_INST_2_SILABS_GECKO_USART_LOCATION_TX_0)
-#error USART DTS location-* properties must have identical value
-#endif
-
-static const struct uart_gecko_config usart_gecko_2_config = {
-	.base = (USART_TypeDef *)DT_INST_2_SILABS_GECKO_USART_BASE_ADDRESS,
-	.clock = CLOCK_USART(DT_INST_2_SILABS_GECKO_USART_PERIPHERAL_ID),
-	.baud_rate = DT_INST_2_SILABS_GECKO_USART_CURRENT_SPEED,
-#ifdef HW_FLOWCONTROL_IS_SUPPORTED_BY_SOC
-	.hw_flowcontrol = \
-		MAP_HW_FLOWCONTROL_INIT_VAL(DT_INST_2_SILABS_GECKO_USART_HW_FLOW_CONTROL),
-#endif
-
-#if DT_INST_2_SILABS_GECKO_USART_HW_FLOW_CONTROL == 1
-	/* set pin_rx, pin_tx, pin_rts, pin_cts */
-	CONFIG_UART_PINS_WITH_FLOW_CONTROL(USART, 2)
-	/* set alternate function location of pins */
-	CONFIG_UART_LOCATIONS_WITH_FLOW_CONTROL(USART, 2)
-#else
-	CONFIG_UART_PINS(USART, 2)
-	CONFIG_UART_LOCATIONS(USART, 2)
-#endif
-
-#ifdef CONFIG_UART_INTERRUPT_DRIVEN
-	.irq_config_func = usart_gecko_config_func_2,
-#endif
-};
-
-static struct uart_gecko_data usart_gecko_2_data;
-
-DEVICE_AND_API_INIT(usart_2, DT_INST_2_SILABS_GECKO_USART_LABEL,
-		    &uart_gecko_init, &usart_gecko_2_data,
-		    &usart_gecko_2_config, PRE_KERNEL_1,
-		    CONFIG_KERNEL_INIT_PRIORITY_DEVICE, &uart_gecko_driver_api);
-
-#ifdef CONFIG_UART_INTERRUPT_DRIVEN
-static void usart_gecko_config_func_2(struct device *dev)
-{
-	IRQ_CONNECT(DT_INST_2_SILABS_GECKO_USART_IRQ_RX,
-		    DT_INST_2_SILABS_GECKO_USART_IRQ_RX_PRIORITY,
-		    uart_gecko_isr, DEVICE_GET(usart_2), 0);
-	IRQ_CONNECT(DT_INST_2_SILABS_GECKO_USART_IRQ_TX,
-		    DT_INST_2_SILABS_GECKO_USART_IRQ_TX_PRIORITY,
-		    uart_gecko_isr, DEVICE_GET(usart_2), 0);
-
-	irq_enable(DT_INST_2_SILABS_GECKO_USART_IRQ_RX);
-	irq_enable(DT_INST_2_SILABS_GECKO_USART_IRQ_TX);
-}
-#endif
-
-#endif /* DT_INST_2_SILABS_GECKO_USART */
-
-#ifdef DT_INST_3_SILABS_GECKO_USART
-/**
- * Defines for UART3 pins
- */
-
-#ifdef CONFIG_UART_INTERRUPT_DRIVEN
-static void usart_gecko_config_func_3(struct device *dev);
-#endif
-
-#if (!defined CONFIG_SOC_GECKO_HAS_INDIVIDUAL_PIN_LOCATION) && \
-	(DT_INST_3_SILABS_GECKO_USART_LOCATION_RX_0 \
-	!= DT_INST_3_SILABS_GECKO_USART_LOCATION_TX_0)
-#error USART DTS location-* properties must have identical value
-#endif
-
-static const struct uart_gecko_config usart_gecko_3_config = {
-	.base = (USART_TypeDef *)DT_INST_3_SILABS_GECKO_USART_BASE_ADDRESS,
-	.clock = CLOCK_USART(DT_INST_3_SILABS_GECKO_USART_PERIPHERAL_ID),
-	.baud_rate = DT_INST_3_SILABS_GECKO_USART_CURRENT_SPEED,
-#ifdef HW_FLOWCONTROL_IS_SUPPORTED_BY_SOC
-	.hw_flowcontrol = \
-		MAP_HW_FLOWCONTROL_INIT_VAL(DT_INST_3_SILABS_GECKO_USART_HW_FLOW_CONTROL),
-#endif
-
-#if DT_INST_3_SILABS_GECKO_USART_HW_FLOW_CONTROL == 1
-	/* set pin_rx, pin_tx, pin_rts, pin_cts */
-	CONFIG_UART_PINS_WITH_FLOW_CONTROL(USART, 3)
-	/* set alternate function location of pins */
-	CONFIG_UART_LOCATIONS_WITH_FLOW_CONTROL(USART, 3)
-#else
-	CONFIG_UART_PINS(USART, 3)
-	CONFIG_UART_LOCATIONS(USART, 3)
-#endif
-
-#ifdef CONFIG_UART_INTERRUPT_DRIVEN
-	.irq_config_func = usart_gecko_config_func_3,
-#endif
-};
-
-static struct uart_gecko_data usart_gecko_3_data;
-
-DEVICE_AND_API_INIT(usart_3, DT_INST_3_SILABS_GECKO_USART_LABEL,
-		    &uart_gecko_init, &usart_gecko_3_data,
-		    &usart_gecko_3_config, PRE_KERNEL_1,
-		    CONFIG_KERNEL_INIT_PRIORITY_DEVICE, &uart_gecko_driver_api);
-
-#ifdef CONFIG_UART_INTERRUPT_DRIVEN
-static void usart_gecko_config_func_3(struct device *dev)
-{
-	IRQ_CONNECT(DT_INST_3_SILABS_GECKO_USART_IRQ_RX,
-		    DT_INST_3_SILABS_GECKO_USART_IRQ_RX_PRIORITY,
-		    uart_gecko_isr, DEVICE_GET(usart_3), 0);
-	IRQ_CONNECT(DT_INST_3_SILABS_GECKO_USART_IRQ_TX,
-		    DT_INST_3_SILABS_GECKO_USART_IRQ_TX_PRIORITY,
-		    uart_gecko_isr, DEVICE_GET(usart_3), 0);
-
-	irq_enable(DT_INST_3_SILABS_GECKO_USART_IRQ_RX);
-	irq_enable(DT_INST_3_SILABS_GECKO_USART_IRQ_TX);
-}
-#endif
-
-#endif /* DT_INST_3_SILABS_GECKO_USART */
-=======
 #undef DT_DRV_COMPAT
 #define DT_DRV_COMPAT silabs_gecko_uart
 
@@ -1004,7 +497,6 @@
 			DT_INST_PROP_BY_IDX(idx, location_tx, 2),	       \
 			gpioModePushPull, 1				       \
 	}
->>>>>>> 499e64b9
 
 #define GECKO_UART_RX_TX_PINS(idx)					       \
 	.pin_rx = PIN_UART_RXD(idx),					       \
