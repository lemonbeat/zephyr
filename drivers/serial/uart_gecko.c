--- conflicted
+++ resolved
@@ -24,25 +24,20 @@
 #define HW_FLOWCONTROL_IS_SUPPORTED_BY_SOC
 #endif
 
-<<<<<<< HEAD
+#define HAS_HFC_OR(inst) DT_INST_NODE_HAS_PROP(inst, hw_flow_control) ||
+
 #define DT_DRV_COMPAT silabs_gecko_uart
 
-#if (DT_INST_PROP(0, hw_flow_control) || \
-	DT_INST_PROP(1, hw_flow_control))
-#define UART_GECKO_UART_HW_FLOW_CONTROL_ENABLED
-#endif
+/* Has any enabled uart instance hw-flow-control enabled? */
+#define UART_GECKO_UART_HW_FLOW_CONTROL_ENABLED \
+	DT_INST_FOREACH_STATUS_OKAY(HAS_HFC_OR) 0
 
 #undef DT_DRV_COMPAT
 #define DT_DRV_COMPAT silabs_gecko_usart
 
-#if (DT_INST_PROP(0, hw_flow_control) ||    \
-	DT_INST_PROP(1, hw_flow_control) || \
-	DT_INST_PROP(2, hw_flow_control) || \
-	DT_INST_PROP(3, hw_flow_control) || \
-	DT_INST_PROP(4, hw_flow_control) || \
-	DT_INST_PROP(5, hw_flow_control))
-#define UART_GECKO_USART_HW_FLOW_CONTROL_ENABLED
-#endif
+/* Has any enabled usart instance hw-flow-control enabled? */
+#define UART_GECKO_USART_HW_FLOW_CONTROL_ENABLED  \
+	DT_INST_FOREACH_STATUS_OKAY(HAS_HFC_OR) 0
 
 #if defined(UART_GECKO_USART_HW_FLOW_CONTROL_ENABLED) || \
 	defined(UART_GECKO_UART_HW_FLOW_CONTROL_ENABLED)
@@ -56,47 +51,9 @@
 but not supported by this SOC"
 #endif
 
-/**
- * @brief Maps init value for hw_flowcontrol
- *
- * @param fc_enabled Bool to enable hardware flow control
- * @return Mapped value according to enum USART_HwFlowControl_TypeDef
- */
-#ifdef HW_FLOWCONTROL_IS_SUPPORTED_BY_SOC
-#define MAP_HW_FLOWCONTROL_INIT_VAL(fc_enabled) \
-	(fc_enabled == 1 ? usartHwFlowControlCtsAndRts : usartHwFlowControlNone)
-=======
-#define HAS_HFC_OR(inst) DT_INST_NODE_HAS_PROP(inst, hw_flow_control) ||
-
-#define DT_DRV_COMPAT silabs_gecko_uart
-
-/* Has any enabled uart instance hw-flow-control enabled? */
-#define UART_GECKO_UART_HW_FLOW_CONTROL_ENABLED \
-	DT_INST_FOREACH_STATUS_OKAY(HAS_HFC_OR) 0
-
-#undef DT_DRV_COMPAT
-#define DT_DRV_COMPAT silabs_gecko_usart
-
-/* Has any enabled usart instance hw-flow-control enabled? */
-#define UART_GECKO_USART_HW_FLOW_CONTROL_ENABLED  \
-	DT_INST_FOREACH_STATUS_OKAY(HAS_HFC_OR) 0
-
-#if defined(UART_GECKO_USART_HW_FLOW_CONTROL_ENABLED) || \
-	defined(UART_GECKO_UART_HW_FLOW_CONTROL_ENABLED)
-#define UART_GECKO_HW_FLOW_CONTROL
-#endif
-
-/* Sanity check for hardware flow control */
-#if defined(UART_GECKO_HW_FLOW_CONTROL) && \
-	(!(defined(HW_FLOWCONTROL_IS_SUPPORTED_BY_SOC)))
-#error "Hardware flow control is activated for at least one UART/USART, \
-but not supported by this SOC"
-#endif
-
 #if defined(UART_GECKO_HW_FLOW_CONTROL) && \
 	(!defined(CONFIG_SOC_GECKO_HAS_INDIVIDUAL_PIN_LOCATION))
 #error "Driver not supporting hardware flow control for this SOC"
->>>>>>> 2f45cd4a
 #endif
 
 /**
@@ -107,11 +64,7 @@
 	CMU_Clock_TypeDef clock;
 	uint32_t baud_rate;
 #ifdef UART_GECKO_HW_FLOW_CONTROL
-<<<<<<< HEAD
-	USART_HwFlowControl_TypeDef hw_flowcontrol;
-=======
 	bool hw_flowcontrol;
->>>>>>> 2f45cd4a
 #endif
 #ifdef CONFIG_UART_INTERRUPT_DRIVEN
 	void (*irq_config_func)(struct device *dev);
@@ -371,41 +324,17 @@
 {
 	const struct uart_gecko_config *config = dev->config;
 
-<<<<<<< HEAD
-	/* configure pins (port, pin, mode, out) */
-=======
 	/* Configure RX and TX */
->>>>>>> 2f45cd4a
 	soc_gpio_configure(&config->pin_rx);
 	soc_gpio_configure(&config->pin_tx);
 
 #ifdef CONFIG_SOC_GECKO_HAS_INDIVIDUAL_PIN_LOCATION
-<<<<<<< HEAD
-	/*
-	 * For SOCs with configurable pin locations (set in SOC Kconfig)
-	 */
-=======
 	/* For SOCs with configurable pin locations (set in SOC Kconfig) */
->>>>>>> 2f45cd4a
 	config->base->ROUTEPEN = USART_ROUTEPEN_RXPEN | USART_ROUTEPEN_TXPEN;
 	config->base->ROUTELOC0 =
 		(config->loc_tx << _USART_ROUTELOC0_TXLOC_SHIFT) |
 		(config->loc_rx << _USART_ROUTELOC0_RXLOC_SHIFT);
 	config->base->ROUTELOC1 = _USART_ROUTELOC1_RESETVALUE;
-<<<<<<< HEAD
-#else
-	/*
-	 * For olders SOCs with only one pin location
-	 */
-	config->base->ROUTE = USART_ROUTE_RXPEN | USART_ROUTE_TXPEN
-		| (config->loc << 8);
-#endif /* CONFIG_SOC_GECKO_HAS_INDIVIDUAL_PIN_LOCATION */
-
-#ifdef UART_GECKO_HW_FLOW_CONTROL
-	/* configure HW flow control (RTS, CTS) */
-	if (config->hw_flowcontrol == usartHwFlowControlCtsAndRts) {
-		/* activate flow control in general */
-=======
 #elif defined(USART_ROUTE_RXPEN) && defined(USART_ROUTE_TXPEN)
 	/* For olders SOCs with only one pin location */
 	config->base->ROUTE = USART_ROUTE_RXPEN | USART_ROUTE_TXPEN
@@ -424,32 +353,15 @@
 #ifdef UART_GECKO_HW_FLOW_CONTROL
 	/* Configure HW flow control (RTS, CTS) */
 	if (config->hw_flowcontrol) {
->>>>>>> 2f45cd4a
 		soc_gpio_configure(&config->pin_rts);
 		soc_gpio_configure(&config->pin_cts);
 
 #ifdef CONFIG_SOC_GECKO_HAS_INDIVIDUAL_PIN_LOCATION
-<<<<<<< HEAD
-		/*
-		 * set enable flag in USARTn_ROUTEPEN
-		 * (I/O Routing Pin Enable Register)
-		 */
-=======
->>>>>>> 2f45cd4a
 		config->base->ROUTEPEN =
 			USART_ROUTEPEN_RXPEN  |
 			USART_ROUTEPEN_TXPEN  |
 			USART_ROUTEPEN_RTSPEN |
 			USART_ROUTEPEN_CTSPEN;
-<<<<<<< HEAD
-		/*
-		 * set location of RTS/CTS in USARTn_ROUTELOC1
-		 * (I/O Routing Location Register)
-		 */
-		config->base->ROUTELOC1 =
-			(config->loc_rts << _USART_ROUTELOC1_RTSLOC_SHIFT) |
-			(config->loc_cts << _USART_ROUTELOC1_CTSLOC_SHIFT);
-=======
 
 		config->base->ROUTELOC1 =
 			(config->loc_rts << _USART_ROUTELOC1_RTSLOC_SHIFT) |
@@ -467,7 +379,6 @@
 	GPIO->USARTROUTE[USART_NUM(config->base)].CTSROUTE =
 		(config->pin_cts.pin << _GPIO_USART_CTSROUTE_PIN_SHIFT) |
 		(config->pin_cts.port << _GPIO_USART_CTSROUTE_PORT_SHIFT);
->>>>>>> 2f45cd4a
 #endif /* CONFIG_SOC_GECKO_HAS_INDIVIDUAL_PIN_LOCATION */
 	}
 #endif /* UART_GECKO_HW_FLOW_CONTROL */
@@ -494,12 +405,8 @@
 	/* Init USART */
 	usartInit.baudrate = config->baud_rate;
 #ifdef UART_GECKO_HW_FLOW_CONTROL
-<<<<<<< HEAD
-	usartInit.hwFlowControl = config->hw_flowcontrol;
-=======
 	usartInit.hwFlowControl = config->hw_flowcontrol ?
 		usartHwFlowControlCtsAndRts : usartHwFlowControlNone;
->>>>>>> 2f45cd4a
 #endif
 	USART_InitAsync(config->base, &usartInit);
 
@@ -600,26 +507,6 @@
 
 #ifdef CONFIG_SOC_GECKO_HAS_INDIVIDUAL_PIN_LOCATION
 #define GECKO_UART_RTS_CTS_PIN_LOCATIONS(idx)				       \
-<<<<<<< HEAD
-	.loc_rts = COND_CODE_1(DT_INST_NODE_HAS_PROP(idx, location_rts),       \
-			       (DT_INST_PROP_BY_IDX(idx, location_rts, 0)),    \
-			       (0)),					       \
-	.loc_cts = COND_CODE_1(DT_INST_NODE_HAS_PROP(idx, location_rts),       \
-			       (DT_INST_PROP_BY_IDX(idx, location_cts, 0)),    \
-			       (0)),
-#define VALIDATE_GECKO_UART_RTS_CTS_PIN_LOCATIONS(idx)
-#else /* CONFIG_SOC_GECKO_HAS_INDIVIDUAL_PIN_LOCATION */
-#define GECKO_UART_RTS_CTS_PIN_LOCATIONS(idx)
-#define VALIDATE_GECKO_UART_RTS_CTS_PIN_LOCATIONS(idx)			       \
-	BUILD_ASSERT(DT_INST_PROP_BY_IDX(idx, location_rts, 0) ==	       \
-		      DT_INST_PROP_BY_IDX(idx, location_cts, 0),	       \
-		     "DTS location-* properties must have identical value")
-
-#endif /* CONFIG_SOC_GECKO_HAS_INDIVIDUAL_PIN_LOCATION */
-
-#define PIN_UART_RTS(idx)						       \
-	COND_CODE_1(DT_INST_NODE_HAS_PROP(idx, location_rts),		       \
-=======
 	.loc_rts = COND_CODE_1(DT_INST_PROP(idx, hw_flow_control),	       \
 		   (DT_INST_PROP_BY_IDX(idx, location_rts, 0)),		       \
 		   (0)),						       \
@@ -640,45 +527,28 @@
 
 #define PIN_UART_RTS(idx)						       \
 	COND_CODE_1(DT_INST_PROP(idx, hw_flow_control),			       \
->>>>>>> 2f45cd4a
 	({								       \
 		DT_INST_PROP_BY_IDX(idx, location_rts, 1),		       \
 			DT_INST_PROP_BY_IDX(idx, location_rts, 2),	       \
 			gpioModePushPull, 1				       \
 	}),								       \
-<<<<<<< HEAD
-	({}))
-
-#define PIN_UART_CTS(idx)						       \
-	COND_CODE_1(DT_INST_NODE_HAS_PROP(idx, location_cts),		       \
-=======
 	({0}))
 
 #define PIN_UART_CTS(idx)						       \
 	COND_CODE_1(DT_INST_PROP(idx, hw_flow_control),			       \
->>>>>>> 2f45cd4a
 	({								       \
 		DT_INST_PROP_BY_IDX(idx, location_cts, 1),		       \
 			DT_INST_PROP_BY_IDX(idx, location_cts, 2),	       \
 			gpioModeInput, 1				       \
 	}),								       \
-<<<<<<< HEAD
-	({}))
-=======
 	({0}))
->>>>>>> 2f45cd4a
 
 #define GECKO_UART_RTS_CTS_PINS(idx)					       \
 	.pin_rts = PIN_UART_RTS(idx),					       \
 	.pin_cts = PIN_UART_CTS(idx),
 
 #define GECKO_UART_HW_FLOW_CONTROL(idx)					       \
-<<<<<<< HEAD
-	.hw_flowcontrol = MAP_HW_FLOWCONTROL_INIT_VAL(			       \
-					DT_INST_PROP(idx, hw_flow_control)),
-=======
 	.hw_flowcontrol = DT_INST_PROP(idx, hw_flow_control),
->>>>>>> 2f45cd4a
 
 #else /* UART_GECKO_HW_FLOW_CONTROL */
 
@@ -715,11 +585,6 @@
 			    CONFIG_KERNEL_INIT_PRIORITY_DEVICE,		       \
 			    &uart_gecko_driver_api);			       \
 									       \
-<<<<<<< HEAD
-	VALIDATE_GECKO_UART_RX_TX_PIN_LOCATIONS(idx);			       \
-	VALIDATE_GECKO_UART_RTS_CTS_PIN_LOCATIONS(idx);			       \
-=======
->>>>>>> 2f45cd4a
 									       \
 	GECKO_UART_IRQ_HANDLER(idx)
 
@@ -778,12 +643,6 @@
 			    CONFIG_KERNEL_INIT_PRIORITY_DEVICE,		       \
 			    &uart_gecko_driver_api);			       \
 									       \
-<<<<<<< HEAD
-	VALIDATE_GECKO_UART_RX_TX_PIN_LOCATIONS(idx);			       \
-	VALIDATE_GECKO_UART_RTS_CTS_PIN_LOCATIONS(idx);			       \
-									       \
-=======
->>>>>>> 2f45cd4a
 	GECKO_USART_IRQ_HANDLER(idx)
 
 DT_INST_FOREACH_STATUS_OKAY(GECKO_USART_INIT)