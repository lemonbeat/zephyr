--- conflicted
+++ resolved
@@ -24,11 +24,7 @@
 #define HW_FLOWCONTROL_IS_SUPPORTED_BY_SOC
 #endif
 
-<<<<<<< HEAD
-#define HAS_HFC_OR(inst) DT_INST_NODE_HAS_PROP(inst, hw_flow_control) ||
-=======
 #define HAS_HFC_OR(inst) DT_INST_PROP(inst, hw_flow_control) ||
->>>>>>> 654a49a9
 
 #define DT_DRV_COMPAT silabs_gecko_uart
 
@@ -38,14 +34,13 @@
 
 #undef DT_DRV_COMPAT
 #define DT_DRV_COMPAT silabs_gecko_usart
-<<<<<<< HEAD
 
 /* Has any enabled usart instance hw-flow-control enabled? */
 #define UART_GECKO_USART_HW_FLOW_CONTROL_ENABLED  \
 	DT_INST_FOREACH_STATUS_OKAY(HAS_HFC_OR) 0
 
-#if defined(UART_GECKO_USART_HW_FLOW_CONTROL_ENABLED) || \
-	defined(UART_GECKO_UART_HW_FLOW_CONTROL_ENABLED)
+#if UART_GECKO_USART_HW_FLOW_CONTROL_ENABLED || \
+	UART_GECKO_UART_HW_FLOW_CONTROL_ENABLED
 #define UART_GECKO_HW_FLOW_CONTROL
 #endif
 
@@ -56,25 +51,6 @@
 but not supported by this SOC"
 #endif
 
-=======
-
-/* Has any enabled usart instance hw-flow-control enabled? */
-#define UART_GECKO_USART_HW_FLOW_CONTROL_ENABLED  \
-	DT_INST_FOREACH_STATUS_OKAY(HAS_HFC_OR) 0
-
-#if UART_GECKO_USART_HW_FLOW_CONTROL_ENABLED || \
-	UART_GECKO_UART_HW_FLOW_CONTROL_ENABLED
-#define UART_GECKO_HW_FLOW_CONTROL
-#endif
-
-/* Sanity check for hardware flow control */
-#if defined(UART_GECKO_HW_FLOW_CONTROL) && \
-	(!(defined(HW_FLOWCONTROL_IS_SUPPORTED_BY_SOC)))
-#error "Hardware flow control is activated for at least one UART/USART, \
-but not supported by this SOC"
-#endif
-
->>>>>>> 654a49a9
 #if defined(UART_GECKO_HW_FLOW_CONTROL) && \
 	(!defined(CONFIG_SOC_GECKO_HAS_INDIVIDUAL_PIN_LOCATION))
 #error "Driver not supporting hardware flow control for this SOC"
@@ -118,17 +94,6 @@
 #endif
 };
 
-/** @defgroup uart_gecko_group1 Polling-based UART
- *  This is a part of the UART driver using polling.
- *  @{
- */
-
-/**
- * @brief get received data for polling-based operation
- *
- * @param dev The device to read from
- * @param c Pointer to received data
- */
 static int uart_gecko_poll_in(struct device *dev, unsigned char *c)
 {
 	const struct uart_gecko_config *config = dev->config;
@@ -142,12 +107,6 @@
 	return -1;
 }
 
-/**
- * @brief write data for polling-based operation
- *
- * @param dev The device to write to
- * @param c Data to be transmitted
- */
 static void uart_gecko_poll_out(struct device *dev, unsigned char c)
 {
 	const struct uart_gecko_config *config = dev->config;
@@ -155,12 +114,6 @@
 	USART_Tx(config->base, c);
 }
 
-/**
- * @brief Check if a device has errors
- *
- * @param dev The device to be checked
- * @return Status of type uart_rx_stop_reason (enum)
- */
 static int uart_gecko_err_check(struct device *dev)
 {
 	const struct uart_gecko_config *config = dev->config;
@@ -185,13 +138,8 @@
 
 	return err;
 }
-/** @} */ /* end of uart_gecko_group1 */
 
 #ifdef CONFIG_UART_INTERRUPT_DRIVEN
-/** @defgroup uart_gecko_group2 Interrupt-driven UART
- *  This is a part of the UART driver using Interrupts.
- *  @{
- */
 static int uart_gecko_fifo_fill(struct device *dev, const uint8_t *tx_data,
 			       int len)
 {
@@ -336,7 +284,6 @@
 		data->callback(dev, data->cb_data);
 	}
 }
-/** @} */ /* end of uart_gecko_group2 */
 #endif /* CONFIG_UART_INTERRUPT_DRIVEN */
 
 /**
@@ -444,9 +391,6 @@
 	return 0;
 }
 
-/**
- * @brief Main configuration of driver API for polling- or IR-based operation
- */
 static const struct uart_driver_api uart_gecko_driver_api = {
 	.poll_in = uart_gecko_poll_in,
 	.poll_out = uart_gecko_poll_out,
