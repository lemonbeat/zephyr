--- conflicted
+++ resolved
@@ -194,16 +194,14 @@
 	 */
 	NET_IF_NO_AUTO_START,
 
-<<<<<<< HEAD
+	/** Power management specific: interface is being suspended */
+	NET_IF_SUSPENDED,
+
 	/** Flag defines if received multicasts of other interface are
 	 * forwarded on this interface. This activates multicast
 	 * routing / forwarding for this interface.
 	 */
 	NET_IF_FORWARD_MULTICASTS,
-=======
-	/** Power management specific: interface is being suspended */
-	NET_IF_SUSPENDED,
->>>>>>> 499e64b9
 
 /** @cond INTERNAL_HIDDEN */
 	/* Total number of flags - must be at the end of the enum */
